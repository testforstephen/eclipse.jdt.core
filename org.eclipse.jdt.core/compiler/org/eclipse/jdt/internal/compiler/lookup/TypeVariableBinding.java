/*******************************************************************************
 * Copyright (c) 2000, 2018 IBM Corporation and others.
 * All rights reserved. This program and the accompanying materials
 * are made available under the terms of the Eclipse Public License v1.0
 * which accompanies this distribution, and is available at
 * http://www.eclipse.org/legal/epl-v10.html
 * 
 * Contributors:
 *     IBM Corporation - initial API and implementation
 *     Stephan Herrmann <stephan@cs.tu-berlin.de> - Contributions for
 *     							bug 282152 - [1.5][compiler] Generics code rejected by Eclipse but accepted by javac
 *     							bug 349326 - [1.7] new warning for missing try-with-resources
 *     							bug 359362 - FUP of bug 349326: Resource leak on non-Closeable resource
 *								bug 358903 - Filter practically unimportant resource leak warnings
 *								bug 395002 - Self bound generic class doesn't resolve bounds properly for wildcards for certain parametrisation.
 *								bug 392384 - [1.8][compiler][null] Restore nullness info from type annotations in class files
 *								Bug 415043 - [1.8][null] Follow-up re null type annotations after bug 392099
 *								Bug 417295 - [1.8[[null] Massage type annotated null analysis to gel well with deep encoded type bindings.
 *								Bug 400874 - [1.8][compiler] Inference infrastructure should evolve to meet JLS8 18.x (Part G of JSR335 spec)
 *								Bug 426792 - [1.8][inference][impl] generify new type inference engine
 *								Bug 428019 - [1.8][compiler] Type inference failure with nested generic invocation.
 *								Bug 429384 - [1.8][null] implement conformance rules for null-annotated lower / upper type bounds
 *								Bug 431269 - [1.8][compiler][null] StackOverflow in nullAnnotatedReadableName
 *								Bug 431408 - Java 8 (1.8) generics bug
 *								Bug 435962 - [RC2] StackOverFlowError when building
 *								Bug 438458 - [1.8][null] clean up handling of null type annotations wrt type variables
 *								Bug 438250 - [1.8][null] NPE trying to report bogus null annotation conflict
 *								Bug 438179 - [1.8][null] 'Contradictory null annotations' error on type variable with explicit null-annotation.
 *								Bug 440143 - [1.8][null] one more case of contradictory null annotations regarding type variables
 *								Bug 440759 - [1.8][null] @NonNullByDefault should never affect wildcards and uses of a type variable
 *								Bug 441693 - [1.8][null] Bogus warning for type argument annotated with @NonNull
 *								Bug 456497 - [1.8][null] during inference nullness from target type is lost against weaker hint from applicability analysis
 *								Bug 456459 - Discrepancy between Eclipse compiler and javac - Enums, interfaces, and generics
 *								Bug 456487 - [1.8][null] @Nullable type variant of @NonNull-constrained type parameter causes grief
 *								Bug 462790 - [null] NPE in Expression.computeConversion()
 *								Bug 456532 - [1.8][null] ReferenceBinding.appendNullAnnotation() includes phantom annotations in error messages
 *     Jesper S Møller <jesper@selskabet.org>  - Contributions for bug 381345 : [1.8] Take care of the Java 8 major version
 *								Bug 527554 - [18.3] Compiler support for JEP 286 Local-Variable Type
 *******************************************************************************/
package org.eclipse.jdt.internal.compiler.lookup;

import java.util.Set;

import org.eclipse.jdt.core.compiler.CharOperation;
import org.eclipse.jdt.internal.compiler.ast.ASTNode;
import org.eclipse.jdt.internal.compiler.ast.Annotation;
import org.eclipse.jdt.internal.compiler.ast.NullAnnotationMatching;
import org.eclipse.jdt.internal.compiler.ast.NullAnnotationMatching.CheckMode;
import org.eclipse.jdt.internal.compiler.ast.TypeParameter;
import org.eclipse.jdt.internal.compiler.ast.TypeReference;
import org.eclipse.jdt.internal.compiler.ast.Wildcard;
import org.eclipse.jdt.internal.compiler.classfmt.ClassFileConstants;
import org.eclipse.jdt.internal.compiler.impl.CompilerOptions;
import org.eclipse.jdt.internal.compiler.lookup.TypeConstants.BoundCheckStatus;

/**
 * Binding for a type parameter, held by source/binary type or method.
 */
public class TypeVariableBinding extends ReferenceBinding {

	public Binding declaringElement; // binding of declaring type or method
	public int rank; // declaration rank, can be used to match variable in parameterized type

	/**
	 * Denote the first explicit (binding) bound amongst the supertypes (from declaration in source)
	 * If no superclass was specified, then it denotes the first superinterface, or null if none was specified.
	 */
	public TypeBinding firstBound;             // MUST NOT be modified directly, use setter !

	// actual resolved variable supertypes (if no superclass bound, then associated to Object)
	public ReferenceBinding superclass;        // MUST NOT be modified directly, use setter !
	public ReferenceBinding[] superInterfaces; // MUST NOT be modified directly, use setter !
	public char[] genericTypeSignature;
	LookupEnvironment environment;
	
	public TypeVariableBinding(char[] sourceName, Binding declaringElement, int rank, LookupEnvironment environment) {
		this.sourceName = sourceName;
		this.declaringElement = declaringElement;
		this.rank = rank;
		this.modifiers = ClassFileConstants.AccPublic | ExtraCompilerModifiers.AccGenericSignature; // treat type var as public
		this.tagBits |= TagBits.HasTypeVariable;
		this.environment = environment;
		this.typeBits = TypeIds.BitUninitialized;
		computeId(environment);
	}
	
	// for subclass CaptureBinding
	protected TypeVariableBinding(char[] sourceName, LookupEnvironment environment) {
		this.sourceName = sourceName;
		this.modifiers = ClassFileConstants.AccPublic | ExtraCompilerModifiers.AccGenericSignature; // treat type var as public
		this.tagBits |= TagBits.HasTypeVariable;
		this.environment = environment;
		this.typeBits = TypeIds.BitUninitialized;
		// don't yet compute the ID!
	}

	public TypeVariableBinding(TypeVariableBinding prototype) {
		super(prototype);
		this.declaringElement = prototype.declaringElement;
		this.rank = prototype.rank;
		this.firstBound = prototype.firstBound;
		this.superclass = prototype.superclass;
		if (prototype.superInterfaces != null) {
			int len = prototype.superInterfaces.length;
			if (len > 0)
				System.arraycopy(prototype.superInterfaces, 0, this.superInterfaces = new ReferenceBinding[len], 0, len);
			else
				this.superInterfaces = Binding.NO_SUPERINTERFACES;
		}
		this.genericTypeSignature = prototype.genericTypeSignature;
		this.environment = prototype.environment;
		prototype.tagBits |= TagBits.HasAnnotatedVariants;
		this.tagBits &= ~TagBits.HasAnnotatedVariants;
	}

	/**
	 * Returns true if the argument type satisfies all bounds of the type parameter
	 * @param location if non-null this may be used for reporting errors relating to null type annotations (if enabled)
	 */
	public TypeConstants.BoundCheckStatus boundCheck(Substitution substitution, TypeBinding argumentType, Scope scope, ASTNode location) {
		TypeConstants.BoundCheckStatus code = internalBoundCheck(substitution, argumentType, scope, location);
		if (code == BoundCheckStatus.MISMATCH) {
			if (argumentType instanceof TypeVariableBinding && scope != null) {
				TypeBinding bound = ((TypeVariableBinding)argumentType).firstBound;
				if (bound instanceof ParameterizedTypeBinding) {
					BoundCheckStatus code2 = boundCheck(substitution, bound.capture(scope, -1, -1), scope, location); // no capture position needed as this capture will never escape this context
					return code.betterOf(code2);
				}
			}
		}
		return code;
	}
	private TypeConstants.BoundCheckStatus internalBoundCheck(Substitution substitution, TypeBinding argumentType, Scope scope, ASTNode location) {
		if (argumentType == TypeBinding.NULL || TypeBinding.equalsEquals(argumentType, this)) {
			return BoundCheckStatus.OK;
		}
		boolean hasSubstitution = substitution != null;
		if (!(argumentType instanceof ReferenceBinding || argumentType.isArrayType()))
			return BoundCheckStatus.MISMATCH;
		// special case for re-entrant source types (selection, code assist, etc)...
		// can request additional types during hierarchy walk that are found as source types that also 'need' to connect their hierarchy
		if (this.superclass == null)
			return BoundCheckStatus.OK;

		BoundCheckStatus nullStatus = BoundCheckStatus.OK;
		boolean checkNullAnnotations = scope.environment().usesNullTypeAnnotations() && (location == null || (location.bits & ASTNode.InsideJavadoc) == 0);

		if (argumentType.kind() == Binding.WILDCARD_TYPE) {
			WildcardBinding wildcard = (WildcardBinding) argumentType;
			switch(wildcard.boundKind) {
				case Wildcard.EXTENDS :
					boolean checkedAsOK = false;
					TypeBinding wildcardBound = wildcard.bound;
					if (TypeBinding.equalsEquals(wildcardBound, this))
						checkedAsOK = true; // OK per JLS, but may require null checking below
					boolean isArrayBound = wildcardBound.isArrayType();
					if (!wildcardBound.isInterface()) {
						TypeBinding substitutedSuperType = hasSubstitution ? Scope.substitute(substitution, this.superclass) : this.superclass;
						if (!checkedAsOK) {
							if (substitutedSuperType.id != TypeIds.T_JavaLangObject) {
								if (isArrayBound) {
									if (!wildcardBound.isCompatibleWith(substitutedSuperType, scope))
										return BoundCheckStatus.MISMATCH;
								} else {
									TypeBinding match = wildcardBound.findSuperTypeOriginatingFrom(substitutedSuperType);
									if (match != null) {
										if (substitutedSuperType.isProvablyDistinct(match)) {
											return BoundCheckStatus.MISMATCH;
										}
									} else {
										match =  substitutedSuperType.findSuperTypeOriginatingFrom(wildcardBound);
										if (match != null) {
											if (match.isProvablyDistinct(wildcardBound)) {
												return BoundCheckStatus.MISMATCH;
											}
										} else {
											if (denotesRelevantSuperClass(wildcardBound) && denotesRelevantSuperClass(substitutedSuperType)) {
												// non-object real superclass should have produced a valid 'match' above
												return BoundCheckStatus.MISMATCH;
											}
											// not fully spec-ed in JLS, but based on email communication (2017-09-13):
											// (a) bound check should apply capture
											// (b) capture applies glb
											// (c) and then the glb should be checked for well-formedness (see Scope.isMalformedPair() - this part missing in JLS).
											// Since we don't do (a), nor (b) for this case, we just directly proceed to (b) here.
											// For (a) see ParameterizedTypeBinding.boundCheck() - comment added as of this commit
											// for (b) see CaptureBinding.initializeBounds()  - comment added as of this commit
											if (Scope.greaterLowerBound(new TypeBinding[] {substitutedSuperType, wildcardBound}, scope, this.environment) == null) {
												return BoundCheckStatus.MISMATCH;
											}
										}
									}
								}
							}
						}
						if (checkNullAnnotations && argumentType.hasNullTypeAnnotations()) {
							nullStatus = nullBoundCheck(scope, argumentType, substitutedSuperType, substitution, location, nullStatus);
						}
					}
					boolean mustImplement = isArrayBound || ((ReferenceBinding)wildcardBound).isFinal();
					for (int i = 0, length = this.superInterfaces.length; i < length; i++) {
						TypeBinding substitutedSuperType = hasSubstitution ? Scope.substitute(substitution, this.superInterfaces[i]) : this.superInterfaces[i];
						if (!checkedAsOK) {
							if (isArrayBound) {
								if (!wildcardBound.isCompatibleWith(substitutedSuperType, scope))
										return BoundCheckStatus.MISMATCH;
							} else {
								TypeBinding match = wildcardBound.findSuperTypeOriginatingFrom(substitutedSuperType);
								if (match != null) {
									if (substitutedSuperType.isProvablyDistinct(match)) {
										return BoundCheckStatus.MISMATCH;
									}
								} else if (mustImplement) {
										return BoundCheckStatus.MISMATCH; // cannot be extended further to satisfy missing bounds
								}
							}
						}
						if (checkNullAnnotations && argumentType.hasNullTypeAnnotations()) {
							nullStatus = nullBoundCheck(scope, argumentType, substitutedSuperType, substitution, location, nullStatus);
						}
					}
					if (nullStatus != null)
						return nullStatus;
					break;

				case Wildcard.SUPER :
					// if the wildcard is lower-bounded by a type variable that has no relevant upper bound there's nothing to check here (bug 282152):
					if (wildcard.bound.isTypeVariable() && ((TypeVariableBinding)wildcard.bound).superclass.id == TypeIds.T_JavaLangObject) {
						return nullBoundCheck(scope, argumentType, null, substitution, location, nullStatus);
					} else {
						TypeBinding bound = wildcard.bound;
						if (checkNullAnnotations && this.environment.containsNullTypeAnnotation(wildcard.typeAnnotations))
							bound = this.environment.createAnnotatedType(bound.withoutToplevelNullAnnotation(), wildcard.getTypeAnnotations());
						BoundCheckStatus status = boundCheck(substitution, bound, scope, null); // do not report null-errors against the tweaked bound ...
						if (status == BoundCheckStatus.NULL_PROBLEM && location != null)
							scope.problemReporter().nullityMismatchTypeArgument(this, wildcard, location); // ... but against the wildcard
						return status;
					}
				case Wildcard.UNBOUND :
					if (checkNullAnnotations && argumentType.hasNullTypeAnnotations()) {
						return nullBoundCheck(scope, argumentType, null, substitution, location, nullStatus);
					}
					break;
			}
			return BoundCheckStatus.OK;
		}
		boolean unchecked = false;
		if (this.superclass.id != TypeIds.T_JavaLangObject) {
			TypeBinding substitutedSuperType = hasSubstitution ? Scope.substitute(substitution, this.superclass) : this.superclass;
	    	if (TypeBinding.notEquals(substitutedSuperType, argumentType)) {
				if (!argumentType.isCompatibleWith(substitutedSuperType, scope)) {
				    return BoundCheckStatus.MISMATCH;
				}
				TypeBinding match = argumentType.findSuperTypeOriginatingFrom(substitutedSuperType);
				if (match != null){
					// Enum#RAW is not a substitute for <E extends Enum<E>> (86838)
					if (match.isRawType() && substitutedSuperType.isBoundParameterizedType())
						unchecked = true;
				}
	    	}
			if (checkNullAnnotations) {
				nullStatus = nullBoundCheck(scope, argumentType, substitutedSuperType, substitution, location, nullStatus);
			}
		}
	    for (int i = 0, length = this.superInterfaces.length; i < length; i++) {
			TypeBinding substitutedSuperType = hasSubstitution ? Scope.substitute(substitution, this.superInterfaces[i]) : this.superInterfaces[i];
	    	if (TypeBinding.notEquals(substitutedSuperType, argumentType)) {
				if (!argumentType.isCompatibleWith(substitutedSuperType, scope)) {
				    return BoundCheckStatus.MISMATCH;
				}
				TypeBinding match = argumentType.findSuperTypeOriginatingFrom(substitutedSuperType);
				if (match != null){
					// Enum#RAW is not a substitute for <E extends Enum<E>> (86838)
					if (match.isRawType() && substitutedSuperType.isBoundParameterizedType())
						unchecked = true;
				}
	    	}
			if (checkNullAnnotations) {
				nullStatus = nullBoundCheck(scope, argumentType, substitutedSuperType, substitution, location, nullStatus);
			}
	    }
	    if (checkNullAnnotations && nullStatus != BoundCheckStatus.NULL_PROBLEM) {
	    	long nullBits = this.tagBits & TagBits.AnnotationNullMASK;
	    	if (nullBits != 0 && nullBits != (argumentType.tagBits & TagBits.AnnotationNullMASK)) {
				if (location != null)
					scope.problemReporter().nullityMismatchTypeArgument(this, argumentType, location);
				nullStatus = BoundCheckStatus.NULL_PROBLEM;
			}
	    }
	    return unchecked ? BoundCheckStatus.UNCHECKED : nullStatus != null ? nullStatus : BoundCheckStatus.OK;
	}

	private BoundCheckStatus nullBoundCheck(Scope scope, TypeBinding argumentType, TypeBinding substitutedSuperType, Substitution substitution, ASTNode location, BoundCheckStatus previousStatus) {
		if (NullAnnotationMatching.analyse(this, argumentType, substitutedSuperType, substitution, -1, null, CheckMode.BOUND_CHECK).isAnyMismatch()) {
			if (location != null)
				scope.problemReporter().nullityMismatchTypeArgument(this, argumentType, location);
			return BoundCheckStatus.NULL_PROBLEM;
		}
		return previousStatus;
	}

	boolean denotesRelevantSuperClass(TypeBinding type) {
		if (!type.isTypeVariable() && !type.isInterface() && type.id != TypeIds.T_JavaLangObject)
			return true;
		ReferenceBinding aSuperClass = type.superclass();
		return aSuperClass != null && aSuperClass.id != TypeIds.T_JavaLangObject && !aSuperClass.isTypeVariable();
	}

	public int boundsCount() {
		if (this.firstBound == null)
			return 0;
		if (this.firstBound.isInterface())
			return this.superInterfaces.length; // only interface bounds
		return this.superInterfaces.length + 1; // class or array type isn't contained in superInterfaces
	}

	/**
	 * @see org.eclipse.jdt.internal.compiler.lookup.ReferenceBinding#canBeInstantiated()
	 */
	@Override
	public boolean canBeInstantiated() {
		return false;
	}
	/**
	 * Collect the substitutes into a map for certain type variables inside the receiver type
	 * e.g.   Collection<T>.collectSubstitutes(Collection<List<X>>, Map), will populate Map with: T --> List<X>
	 * Constraints:
	 *   A << F   corresponds to:   F.collectSubstitutes(..., A, ..., CONSTRAINT_EXTENDS (1))
	 *   A = F   corresponds to:      F.collectSubstitutes(..., A, ..., CONSTRAINT_EQUAL (0))
	 *   A >> F   corresponds to:   F.collectSubstitutes(..., A, ..., CONSTRAINT_SUPER (2))
	 */
	@Override
	public void collectSubstitutes(Scope scope, TypeBinding actualType, InferenceContext inferenceContext, int constraint) {

		//	only infer for type params of the generic method
		if (this.declaringElement != inferenceContext.genericMethod) return;

		// cannot infer anything from a null type
		switch (actualType.kind()) {
			case Binding.BASE_TYPE :
				if (actualType == TypeBinding.NULL) return;
				TypeBinding boxedType = scope.environment().computeBoxingType(actualType);
				if (boxedType == actualType) return; //$IDENTITY-COMPARISON$
				actualType = boxedType;
				break;
			case Binding.POLY_TYPE: // cannot steer inference, only learn from it.
			case Binding.WILDCARD_TYPE :
				return; // wildcards are not true type expressions (JLS 15.12.2.7, p.453 2nd discussion)
		}

		// reverse constraint, to reflect variable on rhs:   A << T --> T >: A
		int variableConstraint;
		switch(constraint) {
			case TypeConstants.CONSTRAINT_EQUAL :
				variableConstraint = TypeConstants.CONSTRAINT_EQUAL;
				break;
			case TypeConstants.CONSTRAINT_EXTENDS :
				variableConstraint = TypeConstants.CONSTRAINT_SUPER;
				break;
			default:
			//case CONSTRAINT_SUPER :
				variableConstraint =TypeConstants.CONSTRAINT_EXTENDS;
				break;
		}
		inferenceContext.recordSubstitute(this, actualType, variableConstraint);
	}

	/*
	 * declaringUniqueKey : genericTypeSignature
	 * p.X<T> { ... } --> Lp/X;:TT;
	 * p.X { <T> void foo() {...} } --> Lp/X;.foo()V:TT;
	 */
	@Override
	public char[] computeUniqueKey(boolean isLeaf) {
		StringBuffer buffer = new StringBuffer();
		Binding declaring = this.declaringElement;
		if (!isLeaf && declaring.kind() == Binding.METHOD) { // see https://bugs.eclipse.org/bugs/show_bug.cgi?id=97902
			MethodBinding methodBinding = (MethodBinding) declaring;
			ReferenceBinding declaringClass = methodBinding.declaringClass;
			buffer.append(declaringClass.computeUniqueKey(false/*not a leaf*/));
			buffer.append(':');
			MethodBinding[] methods = declaringClass.methods();
			if (methods != null)
				for (int i = 0, length = methods.length; i < length; i++) {
					MethodBinding binding = methods[i];
					if (binding == methodBinding) {
						buffer.append(i);
						break;
					}
				}
		} else {
			buffer.append(declaring.computeUniqueKey(false/*not a leaf*/));
			buffer.append(':');
		}
		buffer.append(genericTypeSignature());
		int length = buffer.length();
		char[] uniqueKey = new char[length];
		buffer.getChars(0, length, uniqueKey, 0);
		return uniqueKey;
	}
	@Override
	public char[] constantPoolName() { /* java/lang/Object */
	    if (this.firstBound != null) {
			return this.firstBound.constantPoolName();
	    }
	    return this.superclass.constantPoolName(); // java/lang/Object
	}
	
	@Override
	public TypeBinding clone(TypeBinding enclosingType) {
		return new TypeVariableBinding(this);
	}
	@Override
	public String annotatedDebugName() {
		StringBuffer buffer = new StringBuffer(10);
		buffer.append(super.annotatedDebugName());
		if (!this.inRecursiveFunction) {
			this.inRecursiveFunction = true;
			try {
				if (this.superclass != null && TypeBinding.equalsEquals(this.firstBound, this.superclass)) {
					buffer.append(" extends ").append(this.superclass.annotatedDebugName()); //$NON-NLS-1$
				}
				if (this.superInterfaces != null && this.superInterfaces != Binding.NO_SUPERINTERFACES) {
					if (TypeBinding.notEquals(this.firstBound, this.superclass)) {
						buffer.append(" extends "); //$NON-NLS-1$
					}
					for (int i = 0, length = this.superInterfaces.length; i < length; i++) {
						if (i > 0 || TypeBinding.equalsEquals(this.firstBound, this.superclass)) {
							buffer.append(" & "); //$NON-NLS-1$
						}
						buffer.append(this.superInterfaces[i].annotatedDebugName());
					}
				}
			} finally {
				this.inRecursiveFunction = false;
			}
		}
		return buffer.toString();
	}
	/**
	 * @see org.eclipse.jdt.internal.compiler.lookup.TypeBinding#debugName()
	 */
	@Override
	public String debugName() {
		if (this.hasTypeAnnotations())
			return super.annotatedDebugName();
	    return new String(this.sourceName);
	}
	@Override
	public TypeBinding erasure() {
	    if (this.firstBound != null) {
			return this.firstBound.erasure();
	    }
	    return this.superclass; // java/lang/Object
	}
	/**
	 * T::Ljava/util/Map;:Ljava/io/Serializable;
	 * T:LY<TT;>
	 */
	public char[] genericSignature() {
	    StringBuffer sig = new StringBuffer(10);
	    sig.append(this.sourceName).append(':');
	   	int interfaceLength = this.superInterfaces == null ? 0 : this.superInterfaces.length;
	    if (interfaceLength == 0 || TypeBinding.equalsEquals(this.firstBound, this.superclass)) {
	    	if (this.superclass != null)
		        sig.append(this.superclass.genericTypeSignature());
	    }
		for (int i = 0; i < interfaceLength; i++) {
		    sig.append(':').append(this.superInterfaces[i].genericTypeSignature());
		}
		int sigLength = sig.length();
		char[] genericSignature = new char[sigLength];
		sig.getChars(0, sigLength, genericSignature, 0);
		return genericSignature;
	}
	/**
	 * T::Ljava/util/Map;:Ljava/io/Serializable;
	 * T:LY<TT;>
	 */
	@Override
	public char[] genericTypeSignature() {
	    if (this.genericTypeSignature != null) return this.genericTypeSignature;
		return this.genericTypeSignature = CharOperation.concat('T', this.sourceName, ';');
	}

	/**
	 * Compute the initial type bounds for one inference variable as per JLS8 sect 18.1.3.
	 */
	TypeBound[] getTypeBounds(InferenceVariable variable, InferenceSubstitution theta) {
		int n = boundsCount();
        if (n == 0)
        	return NO_TYPE_BOUNDS;
        TypeBound[] bounds = new TypeBound[n];
        int idx = 0;
        if (!this.firstBound.isInterface())
        	bounds[idx++] = TypeBound.createBoundOrDependency(theta, this.firstBound, variable);
        for (int i = 0; i < this.superInterfaces.length; i++)
			bounds[idx++] = TypeBound.createBoundOrDependency(theta, this.superInterfaces[i], variable);
        return bounds;
	}

	boolean hasOnlyRawBounds() {
		if (this.superclass != null && TypeBinding.equalsEquals(this.firstBound, this.superclass))
			if (!this.superclass.isRawType())
				return false;

		if (this.superInterfaces != null)
			for (int i = 0, l = this.superInterfaces.length; i < l; i++)
		   		if (!this.superInterfaces[i].isRawType())
		   			return false;

		return true;
	}

	@Override
	public boolean hasTypeBit(int bit) {
		if (this.typeBits == TypeIds.BitUninitialized) {
			// initialize from bounds
			this.typeBits = 0;
			if (this.superclass != null && this.superclass.hasTypeBit(~TypeIds.BitUninitialized))
				this.typeBits |= (this.superclass.typeBits & TypeIds.InheritableBits);
			if (this.superInterfaces != null)
				for (int i = 0, l = this.superInterfaces.length; i < l; i++)
					if (this.superInterfaces[i].hasTypeBit(~TypeIds.BitUninitialized))
						this.typeBits |= (this.superInterfaces[i].typeBits & TypeIds.InheritableBits);
		}
		return (this.typeBits & bit) != 0;
	}

	/**
	 * Returns true if the type variable is directly bound to a given type
	 */
	public boolean isErasureBoundTo(TypeBinding type) {
		if (TypeBinding.equalsEquals(this.superclass.erasure(), type))
			return true;
		for (int i = 0, length = this.superInterfaces.length; i < length; i++) {
			if (TypeBinding.equalsEquals(this.superInterfaces[i].erasure(), type))
				return true;
		}
		return false;
	}

	@Override
	public boolean isHierarchyConnected() {
		return (this.modifiers & ExtraCompilerModifiers.AccUnresolved) == 0;
	}

	/**
	 * Returns true if the 2 variables are playing exact same role: they have
	 * the same bounds, providing one is substituted with the other: <T1 extends
	 * List<T1>> is interchangeable with <T2 extends List<T2>>.
	 */
	public boolean isInterchangeableWith(TypeVariableBinding otherVariable, Substitution substitute) {
		if (TypeBinding.equalsEquals(this, otherVariable))
			return true;
		int length = this.superInterfaces.length;
		if (length != otherVariable.superInterfaces.length)
			return false;

		if (TypeBinding.notEquals(this.superclass, Scope.substitute(substitute, otherVariable.superclass)))
			return false;

		next : for (int i = 0; i < length; i++) {
			TypeBinding superType = Scope.substitute(substitute, otherVariable.superInterfaces[i]);
			for (int j = 0; j < length; j++)
				if (TypeBinding.equalsEquals(superType, this.superInterfaces[j]))
					continue next;
			return false; // not a match
		}
		return true;
	}

	@Override
	public boolean isSubtypeOf(TypeBinding other, boolean simulatingBugJDK8026527) {
		if (isSubTypeOfRTL(other))
			return true;
		if (this.firstBound != null && this.firstBound.isSubtypeOf(other, simulatingBugJDK8026527))
			return true;
		if (this.superclass != null && this.superclass.isSubtypeOf(other, simulatingBugJDK8026527))
			return true;
		if (this.superInterfaces != null)
			for (int i = 0, l = this.superInterfaces.length; i < l; i++)
		   		if (this.superInterfaces[i].isSubtypeOf(other, false))
					return true;
		return other.id == TypeIds.T_JavaLangObject;
	}

	// to prevent infinite recursion when inspecting recursive generics:
	boolean inRecursiveFunction = false;
	
	@Override
	public boolean enterRecursiveFunction() {
		if (this.inRecursiveFunction)
			return false;
		this.inRecursiveFunction = true;
		return true;
	}
	@Override
	public void exitRecursiveFunction() {
		this.inRecursiveFunction = false;
	}

	// to prevent infinite recursion when inspecting recursive generics:
	boolean inRecursiveProjectionFunction = false;
	
<<<<<<< HEAD
	@Override
=======
	public boolean enterRecursiveProjectionFunction() {
		if (this.inRecursiveProjectionFunction)
			return false;
		this.inRecursiveProjectionFunction = true;
		return true;
	}
	public void exitRecursiveProjectionFunction() {
		this.inRecursiveProjectionFunction = false;
	}

>>>>>>> a286dada
	public boolean isProperType(boolean admitCapture18) {
		// handle recursive calls:
		if (this.inRecursiveFunction) // be optimistic, since this node is not an inference variable
			return true;
		
		this.inRecursiveFunction = true;
		try {
			if (this.superclass != null && !this.superclass.isProperType(admitCapture18)) {
				return false;
			}
			if (this.superInterfaces != null)
				for (int i = 0, l = this.superInterfaces.length; i < l; i++)
			   		if (!this.superInterfaces[i].isProperType(admitCapture18)) {
						return false;
					}
			return true;
		} finally {
			this.inRecursiveFunction = false;
		}
	}

	@Override
	TypeBinding substituteInferenceVariable(InferenceVariable var, TypeBinding substituteType) {
		if (this.inRecursiveFunction) return this;
		this.inRecursiveFunction = true;
		try {
			boolean haveSubstitution = false;
			ReferenceBinding currentSuperclass = this.superclass;
			if (currentSuperclass != null) {
				currentSuperclass = (ReferenceBinding) currentSuperclass.substituteInferenceVariable(var, substituteType);
				haveSubstitution |= TypeBinding.notEquals(currentSuperclass, this.superclass);
			}
			ReferenceBinding[] currentSuperInterfaces = null;
			if (this.superInterfaces != null) {
				int length = this.superInterfaces.length;
				if (haveSubstitution)
					System.arraycopy(this.superInterfaces, 0, currentSuperInterfaces=new ReferenceBinding[length], 0, length);
				for (int i = 0; i < length; i++) {
					ReferenceBinding currentSuperInterface = this.superInterfaces[i];
					if (currentSuperInterface != null) {
						currentSuperInterface = (ReferenceBinding) currentSuperInterface.substituteInferenceVariable(var, substituteType);
						if (TypeBinding.notEquals(currentSuperInterface, this.superInterfaces[i])) {
							if (currentSuperInterfaces == null)
								System.arraycopy(this.superInterfaces, 0, currentSuperInterfaces=new ReferenceBinding[length], 0, length);
							currentSuperInterfaces[i] = currentSuperInterface;
							haveSubstitution = true;
						}
					}
				}
			}
			if (haveSubstitution) {
				TypeVariableBinding newVar = new TypeVariableBinding(this.sourceName, this.declaringElement, this.rank, this.environment);
				newVar.superclass = currentSuperclass;
				newVar.superInterfaces = currentSuperInterfaces;
				newVar.tagBits = this.tagBits;
				return newVar;
			}
			return this;
		} finally {
			this.inRecursiveFunction = false;
		}
	}

	/**
	 * Returns true if the type was declared as a type variable
	 */
	@Override
	public boolean isTypeVariable() {
	    return true;
	}

//	/**
//	 * Returns the original type variable for a given variable.
//	 * Only different from receiver for type variables of generic methods of parameterized types
//	 * e.g. X<U> {   <V1 extends U> U foo(V1)   } --> X<String> { <V2 extends String> String foo(V2)  }
//	 *         and V2.original() --> V1
//	 */
//	public TypeVariableBinding original() {
//		if (this.declaringElement.kind() == Binding.METHOD) {
//			MethodBinding originalMethod = ((MethodBinding)this.declaringElement).original();
//			if (originalMethod != this.declaringElement) {
//				return originalMethod.typeVariables[this.rank];
//			}
//		} else {
//			ReferenceBinding originalType = (ReferenceBinding)((ReferenceBinding)this.declaringElement).erasure();
//			if (originalType != this.declaringElement) {
//				return originalType.typeVariables()[this.rank];
//			}
//		}
//		return this;
//	}

	@Override
	public int kind() {
		return Binding.TYPE_PARAMETER;
	}
	
	@Override
	public boolean mentionsAny(TypeBinding[] parameters, int idx) {
		if (this.inRecursiveFunction)
			return false; // nothing seen
		this.inRecursiveFunction = true;
		try {
			if (super.mentionsAny(parameters, idx))
				return true;
			if (this.superclass != null && this.superclass.mentionsAny(parameters, idx))
				return true;
			if (this.superInterfaces != null)
				for (int j = 0; j < this.superInterfaces.length; j++) {
					if (this.superInterfaces[j].mentionsAny(parameters, idx))
						return true;
			}
			return false;
		} finally {
			this.inRecursiveFunction = false;
		}
	}

	@Override
	void collectInferenceVariables(Set<InferenceVariable> variables) {
		if (this.inRecursiveFunction)
			return; // nothing seen
		this.inRecursiveFunction = true;
		try {
			if (this.superclass != null)
				this.superclass.collectInferenceVariables(variables);
			if (this.superInterfaces != null)
				for (int j = 0; j < this.superInterfaces.length; j++) {
					this.superInterfaces[j].collectInferenceVariables(variables);
			}
		} finally {
			this.inRecursiveFunction = false;
		}
	}

	public TypeBinding[] otherUpperBounds() {
		if (this.firstBound == null)
			return Binding.NO_TYPES;
		if (TypeBinding.equalsEquals(this.firstBound, this.superclass))
			return this.superInterfaces;
		int otherLength = this.superInterfaces.length - 1;
		if (otherLength > 0) {
			TypeBinding[] otherBounds;
			System.arraycopy(this.superInterfaces, 1, otherBounds = new TypeBinding[otherLength], 0, otherLength);
			return otherBounds;
		}
		return Binding.NO_TYPES;
	}

	/**
     * @see org.eclipse.jdt.internal.compiler.lookup.ReferenceBinding#readableName()
     */
    @Override
	public char[] readableName() {
        return this.sourceName;
    }
	ReferenceBinding resolve() {
		if ((this.modifiers & ExtraCompilerModifiers.AccUnresolved) == 0)
			return this;

		long nullTagBits = this.tagBits & TagBits.AnnotationNullMASK;
		
		TypeBinding oldSuperclass = this.superclass, oldFirstInterface = null;
		if (this.superclass != null) {
			ReferenceBinding resolveType = (ReferenceBinding) BinaryTypeBinding.resolveType(this.superclass, this.environment, true /* raw conversion */);
			this.tagBits |= resolveType.tagBits & TagBits.ContainsNestedTypeReferences;
			long superNullTagBits = resolveType.tagBits & TagBits.AnnotationNullMASK;
			if (superNullTagBits != 0L) {
				if (nullTagBits == 0L) {
					if ((superNullTagBits & TagBits.AnnotationNonNull) != 0) {
						nullTagBits = superNullTagBits;
					}
				} else {
//					System.err.println("TODO(stephan): report proper error: conflict binary TypeVariable vs. first bound");
				}
			}
			this.setSuperClass(resolveType);
		}
		ReferenceBinding[] interfaces = this.superInterfaces;
		int length;
		if ((length = interfaces.length) != 0) {
			oldFirstInterface = interfaces[0];
			for (int i = length; --i >= 0;) {
				ReferenceBinding resolveType = (ReferenceBinding) BinaryTypeBinding.resolveType(interfaces[i], this.environment, true /* raw conversion */);
				this.tagBits |= resolveType.tagBits & TagBits.ContainsNestedTypeReferences;
				long superNullTagBits = resolveType.tagBits & TagBits.AnnotationNullMASK;
				if (superNullTagBits != 0L) {
					if (nullTagBits == 0L) {
						if ((superNullTagBits & TagBits.AnnotationNonNull) != 0) {
							nullTagBits = superNullTagBits;
						}
					} else {
//						System.err.println("TODO(stephan): report proper error: conflict binary TypeVariable vs. bound "+i);
					}
				}
				interfaces[i] = resolveType;
			}
		}
		if (nullTagBits != 0)
			this.tagBits |= nullTagBits | TagBits.HasNullTypeAnnotation;

		// refresh the firstBound in case it changed
		if (this.firstBound != null) {
			if (TypeBinding.equalsEquals(this.firstBound, oldSuperclass)) {
				this.setFirstBound(this.superclass);
			} else if (TypeBinding.equalsEquals(this.firstBound, oldFirstInterface)) {
				this.setFirstBound(interfaces[0]);
			}
		}
		this.modifiers &= ~ExtraCompilerModifiers.AccUnresolved;
		return this;
	}
	
	@Override
	public void setTypeAnnotations(AnnotationBinding[] annotations, boolean evalNullAnnotations) {
		if (getClass() == TypeVariableBinding.class) {
			// TVB only: if the declaration itself carries type annotations,
			// make sure TypeSystem will still have an unannotated variant at position 0, to answer getUnannotated()
			// (in this case the unannotated type is never explicit in source code, that's why we need this charade).
			this.environment.typeSystem.forceRegisterAsDerived(this);
		} else {
			this.environment.getUnannotatedType(this); // exposes original TVB/capture to type system for id stamping purposes.
		}
		super.setTypeAnnotations(annotations, evalNullAnnotations);
	}
	/**
     * @see org.eclipse.jdt.internal.compiler.lookup.ReferenceBinding#shortReadableName()
     */
    @Override
	public char[] shortReadableName() {
        return readableName();
    }
	@Override
	public ReferenceBinding superclass() {
		return this.superclass;
	}
	
	@Override
	public ReferenceBinding[] superInterfaces() {
		return this.superInterfaces;
	}
	
	/**
	 * @see java.lang.Object#toString()
	 */
	@Override
	public String toString() {
		if (this.hasTypeAnnotations())
			return annotatedDebugName();
		StringBuffer buffer = new StringBuffer(10);
		buffer.append('<').append(this.sourceName);//.append('[').append(this.rank).append(']');
		if (this.superclass != null && TypeBinding.equalsEquals(this.firstBound, this.superclass)) {
		    buffer.append(" extends ").append(this.superclass.debugName()); //$NON-NLS-1$
		}
		if (this.superInterfaces != null && this.superInterfaces != Binding.NO_SUPERINTERFACES) {
		   if (TypeBinding.notEquals(this.firstBound, this.superclass)) {
		        buffer.append(" extends "); //$NON-NLS-1$
	        }
		    for (int i = 0, length = this.superInterfaces.length; i < length; i++) {
		        if (i > 0 || TypeBinding.equalsEquals(this.firstBound, this.superclass)) {
		            buffer.append(" & "); //$NON-NLS-1$
		        }
				buffer.append(this.superInterfaces[i].debugName());
			}
		}
		buffer.append('>');
		return buffer.toString();
	}

	@Override
	public char[] nullAnnotatedReadableName(CompilerOptions options, boolean shortNames) {
	    StringBuffer nameBuffer = new StringBuffer(10);
		appendNullAnnotation(nameBuffer, options);
		nameBuffer.append(this.sourceName());
		if (!this.inRecursiveFunction) {
			this.inRecursiveFunction = true;
			try {
				if (this.superclass != null && TypeBinding.equalsEquals(this.firstBound, this.superclass)) {
					nameBuffer.append(" extends ").append(this.superclass.nullAnnotatedReadableName(options, shortNames)); //$NON-NLS-1$
				}
				if (this.superInterfaces != null && this.superInterfaces != Binding.NO_SUPERINTERFACES) {
					if (TypeBinding.notEquals(this.firstBound, this.superclass)) {
						nameBuffer.append(" extends "); //$NON-NLS-1$
					}
					for (int i = 0, length = this.superInterfaces.length; i < length; i++) {
						if (i > 0 || TypeBinding.equalsEquals(this.firstBound, this.superclass)) {
							nameBuffer.append(" & "); //$NON-NLS-1$
						}
						nameBuffer.append(this.superInterfaces[i].nullAnnotatedReadableName(options, shortNames));
					}
				}
			} finally {
				this.inRecursiveFunction = false;
			}
		}
		int nameLength = nameBuffer.length();
		char[] readableName = new char[nameLength];
		nameBuffer.getChars(0, nameLength, readableName, 0);
	    return readableName;
	}

	@Override
	protected void appendNullAnnotation(StringBuffer nameBuffer, CompilerOptions options) {
		int oldSize = nameBuffer.length();
		super.appendNullAnnotation(nameBuffer, options);
		if (oldSize == nameBuffer.length()) { // nothing appended in super.appendNullAnnotation()?
			if (hasNullTypeAnnotations()) {
				// see if the prototype has null type annotations:
				TypeVariableBinding[] typeVariables = null;
				if (this.declaringElement instanceof ReferenceBinding) {
					typeVariables = ((ReferenceBinding) this.declaringElement).typeVariables();
				} else if (this.declaringElement instanceof MethodBinding) {
					typeVariables = ((MethodBinding) this.declaringElement).typeVariables();
				}
				if (typeVariables != null && typeVariables.length > this.rank) {
					TypeVariableBinding prototype = typeVariables[this.rank];
					if (prototype != this)//$IDENTITY-COMPARISON$
						prototype.appendNullAnnotation(nameBuffer, options);
				}
			}
		}
	}

	@Override
	public TypeBinding unannotated() {
		return this.hasTypeAnnotations() ? this.environment.getUnannotatedType(this) : this;
	}

	@Override
	public TypeBinding withoutToplevelNullAnnotation() {
		if (!hasNullTypeAnnotations())
			return this;
		TypeBinding unannotated = this.environment.getUnannotatedType(this);
		AnnotationBinding[] newAnnotations = this.environment.filterNullTypeAnnotations(this.typeAnnotations);
		if (newAnnotations.length > 0)
			return this.environment.createAnnotatedType(unannotated, newAnnotations);
		return unannotated; 
	}
	/**
	 * Upper bound doesn't perform erasure
	 */
	public TypeBinding upperBound() {
		if (this.firstBound != null) {
			return this.firstBound;
		}
		return this.superclass; // java/lang/Object
	}

	public void evaluateNullAnnotations(Scope scope, TypeParameter parameter) {
		long nullTagBits = NullAnnotationMatching.validNullTagBits(this.tagBits);
		if (this.firstBound != null && this.firstBound.isValidBinding()) {
			long superNullTagBits = NullAnnotationMatching.validNullTagBits(this.firstBound.tagBits);
			if (superNullTagBits != 0L) {
				if (nullTagBits == 0L) {
					if ((superNullTagBits & TagBits.AnnotationNonNull) != 0) {
						nullTagBits = superNullTagBits;
					}
				} else if (superNullTagBits != nullTagBits) {
					if(parameter != null)
						this.firstBound = nullMismatchOnBound(parameter, this.firstBound, superNullTagBits, nullTagBits, scope);
				}
			}
		}	
		ReferenceBinding[] interfaces = this.superInterfaces;
		int length;
		if (interfaces != null && (length = interfaces.length) != 0) {
			for (int i = length; --i >= 0;) {
				ReferenceBinding resolveType = interfaces[i];
				long superNullTagBits = NullAnnotationMatching.validNullTagBits(resolveType.tagBits);
				if (superNullTagBits != 0L) {
					if (nullTagBits == 0L) {
						if ((superNullTagBits & TagBits.AnnotationNonNull) != 0) {
							nullTagBits = superNullTagBits;
						}
					} else if (superNullTagBits != nullTagBits) {
						if(parameter != null)
							interfaces[i] = (ReferenceBinding) nullMismatchOnBound(parameter, resolveType, superNullTagBits, nullTagBits, scope);
					}
				}
			}
		}
		if (nullTagBits != 0)
			this.tagBits |= nullTagBits | TagBits.HasNullTypeAnnotation;
	}
	private TypeBinding nullMismatchOnBound(TypeParameter parameter, TypeBinding boundType, long superNullTagBits, long nullTagBits, Scope scope) {
		// not finding bound should be considered a compiler bug
		TypeReference bound = findBound(boundType, parameter);
		Annotation ann = bound.findAnnotation(superNullTagBits);
		if (ann != null) {
			// explicit annotation: error
			scope.problemReporter().contradictoryNullAnnotationsOnBounds(ann, nullTagBits);
			this.tagBits &= ~TagBits.AnnotationNullMASK;
		} else {
			// implicit annotation: let the new one override
			return boundType.withoutToplevelNullAnnotation();
		}
		return boundType;
	}
	private TypeReference findBound(TypeBinding bound, TypeParameter parameter) {
		if (parameter.type != null && TypeBinding.equalsEquals(parameter.type.resolvedType, bound))
			return parameter.type;
		TypeReference[] bounds = parameter.bounds;
		if (bounds != null) {
			for (int i = 0; i < bounds.length; i++) {
				if (TypeBinding.equalsEquals(bounds[i].resolvedType, bound))
					return bounds[i];
			}
		}
		return null;
	}

	/* An annotated type variable use differs from its declaration exactly in its annotations and in nothing else.
	   Propagate writes to all annotated variants so the clones evolve along.
	*/
	public TypeBinding setFirstBound(TypeBinding firstBound) {
		this.firstBound = firstBound;
		if ((this.tagBits & TagBits.HasAnnotatedVariants) != 0) {
			TypeBinding [] annotatedTypes = getDerivedTypesForDeferredInitialization();
			for (int i = 0, length = annotatedTypes == null ? 0 : annotatedTypes.length; i < length; i++) {
				TypeVariableBinding annotatedType = (TypeVariableBinding) annotatedTypes[i];
				annotatedType.firstBound = firstBound;
			}
		}
		if (firstBound != null && firstBound.hasNullTypeAnnotations())
			this.tagBits |= TagBits.HasNullTypeAnnotation;
		return firstBound;
	}
	/* An annotated type variable use differs from its declaration exactly in its annotations and in nothing else.
	   Propagate writes to all annotated variants so the clones evolve along.
	*/
	public ReferenceBinding setSuperClass(ReferenceBinding superclass) {
		this.superclass = superclass;
		if ((this.tagBits & TagBits.HasAnnotatedVariants) != 0) {
			TypeBinding [] annotatedTypes = getDerivedTypesForDeferredInitialization();
			for (int i = 0, length = annotatedTypes == null ? 0 : annotatedTypes.length; i < length; i++) {
				TypeVariableBinding annotatedType = (TypeVariableBinding) annotatedTypes[i];
				annotatedType.superclass = superclass;
			}
		}
		return superclass;
	}
	/* An annotated type variable use differs from its declaration exactly in its annotations and in nothing else.
	   Propagate writes to all annotated variants so the clones evolve along.
	*/
	public ReferenceBinding [] setSuperInterfaces(ReferenceBinding[] superInterfaces) {
		this.superInterfaces = superInterfaces;
		if ((this.tagBits & TagBits.HasAnnotatedVariants) != 0) {
			TypeBinding [] annotatedTypes = getDerivedTypesForDeferredInitialization();
			for (int i = 0, length = annotatedTypes == null ? 0 : annotatedTypes.length; i < length; i++) {
				TypeVariableBinding annotatedType = (TypeVariableBinding) annotatedTypes[i];
				annotatedType.superInterfaces = superInterfaces;
			}
		}
		return superInterfaces;
	}

	protected TypeBinding[] getDerivedTypesForDeferredInitialization() {
		return this.environment.getAnnotatedTypes(this);
	}

	public TypeBinding combineTypeAnnotations(TypeBinding substitute) {
		if (hasTypeAnnotations()) {
			// may need to merge annotations from the original variable and from substitution:
			if (hasRelevantTypeUseNullAnnotations()) {
				// explicit type use null annotation overrides any annots on type parameter and concrete type arguments
				substitute = substitute.withoutToplevelNullAnnotation();
			}
			if (this.typeAnnotations != Binding.NO_ANNOTATIONS)
				return this.environment.createAnnotatedType(substitute, this.typeAnnotations);
			// annots on originalVariable not relevant, and substitute has annots, keep substitute unmodified:
		}
		return substitute;
	}

	private boolean hasRelevantTypeUseNullAnnotations() {
		TypeVariableBinding[] parameters;
		if (this.declaringElement instanceof ReferenceBinding) {
			parameters = ((ReferenceBinding)this.declaringElement).original().typeVariables();
		} else if (this.declaringElement instanceof MethodBinding) {
			parameters = ((MethodBinding)this.declaringElement).original().typeVariables;
		} else {
			throw new IllegalStateException("Unexpected declaring element:"+String.valueOf(this.declaringElement.readableName())); //$NON-NLS-1$
		}
		TypeVariableBinding parameter = parameters[this.rank];
		// recognize explicit annots by their effect on null tag bits, if there's no effect, then the annot is not considered relevant
		long currentNullBits = this.tagBits & TagBits.AnnotationNullMASK;
		long declarationNullBits = parameter.tagBits & TagBits.AnnotationNullMASK;
		return (currentNullBits & ~declarationNullBits) != 0;
	}

	@Override
	public boolean acceptsNonNullDefault() {
		return false;
	}

	@Override
	public long updateTagBits() {
		if (!this.inRecursiveFunction) {
			this.inRecursiveFunction = true;
			try {
				if (this.superclass != null)
					this.tagBits |= this.superclass.updateTagBits();
				if (this.superInterfaces != null)
					for (TypeBinding superIfc : this.superInterfaces)
						this.tagBits |= superIfc.updateTagBits();
			} finally {
				this.inRecursiveFunction = false;
			}
		}
		return super.updateTagBits();
	}

	@Override
	public boolean isFreeTypeVariable() {
		return this.environment.usesNullTypeAnnotations() 
				&& this.environment.globalOptions.pessimisticNullAnalysisForFreeTypeVariablesEnabled 
				&& (this.tagBits & TagBits.AnnotationNullMASK) == 0;	
	}

	public ReferenceBinding upwardsProjection(Scope scope, TypeBinding[] mentionedTypeVariables) {
		if (enterRecursiveProjectionFunction()) {
			try {
				for (int i = 0; i < mentionedTypeVariables.length; ++i) {
					if (TypeBinding.equalsEquals(this, mentionedTypeVariables[i])) {
						TypeBinding upperBound = this.upperBound();
						ReferenceBinding projectedUpper = ((ReferenceBinding)upperBound).upwardsProjection(scope, mentionedTypeVariables);
						TypeBinding additionalBounds[] = this.additionalBounds();
						if (additionalBounds == null || additionalBounds.length == 0) {
							// Return upwards projection of upper bound 
							return projectedUpper;
						} else {
							// If the type variable has more than one upper bound,
							// we'll need to make an intersection type of projections of all bounds
							int totalBounds = 1 + additionalBounds.length;
							ReferenceBinding[] projectedTypes = new ReferenceBinding[totalBounds];
							projectedTypes[0] = projectedUpper;
							for (int j = 0; j < additionalBounds.length; ++j) {
								projectedTypes[j+1] = (ReferenceBinding)additionalBounds[j].upwardsProjection(scope, mentionedTypeVariables);
							}
							return  (ReferenceBinding) scope.environment().createIntersectionType18(projectedTypes);
						}
					}
				}
				return this;
			} finally {
				exitRecursiveProjectionFunction();
			}
		} else {
			return scope.getJavaLangObject();
		}
	}

	public ReferenceBinding downwardsProjection(Scope scope, TypeBinding[] mentionedTypeVariables) {
		return null;
	}

}<|MERGE_RESOLUTION|>--- conflicted
+++ resolved
@@ -603,9 +603,6 @@
 	// to prevent infinite recursion when inspecting recursive generics:
 	boolean inRecursiveProjectionFunction = false;
 	
-<<<<<<< HEAD
-	@Override
-=======
 	public boolean enterRecursiveProjectionFunction() {
 		if (this.inRecursiveProjectionFunction)
 			return false;
@@ -616,7 +613,7 @@
 		this.inRecursiveProjectionFunction = false;
 	}
 
->>>>>>> a286dada
+	@Override
 	public boolean isProperType(boolean admitCapture18) {
 		// handle recursive calls:
 		if (this.inRecursiveFunction) // be optimistic, since this node is not an inference variable
@@ -1136,6 +1133,7 @@
 				&& (this.tagBits & TagBits.AnnotationNullMASK) == 0;	
 	}
 
+	@Override
 	public ReferenceBinding upwardsProjection(Scope scope, TypeBinding[] mentionedTypeVariables) {
 		if (enterRecursiveProjectionFunction()) {
 			try {
@@ -1169,6 +1167,7 @@
 		}
 	}
 
+	@Override
 	public ReferenceBinding downwardsProjection(Scope scope, TypeBinding[] mentionedTypeVariables) {
 		return null;
 	}
