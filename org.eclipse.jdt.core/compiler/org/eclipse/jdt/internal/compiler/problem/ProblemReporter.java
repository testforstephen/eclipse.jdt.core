--- conflicted
+++ resolved
@@ -4,19 +4,14 @@
  * This program and the accompanying materials
  * are made available under the terms of the Eclipse Public License 2.0
  * which accompanies this distribution, and is available at
-<<<<<<< HEAD
- * http://www.eclipse.org/legal/epl-v10.html
+ * https://www.eclipse.org/legal/epl-2.0/
+ *
+ * SPDX-License-Identifier: EPL-2.0
  *
  * This is an implementation of an early-draft specification developed under the Java
  * Community Process (JCP) and is made available for testing and evaluation purposes
  * only. The code is not compatible with any specification of the JCP.
  *
-=======
- * https://www.eclipse.org/legal/epl-2.0/
- *
- * SPDX-License-Identifier: EPL-2.0
- * 
->>>>>>> 449e1c59
  * Contributors:
  *     IBM Corporation - initial API and implementation
  *     Benjamin Muskalla - Contribution for bug 239066
