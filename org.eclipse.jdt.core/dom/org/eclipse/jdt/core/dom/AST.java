--- conflicted
+++ resolved
@@ -349,7 +349,6 @@
 	 */
 	static final int JLS14_INTERNAL = JLS14;
 
-<<<<<<< HEAD
 	/**
 	 * Constant for indicating the AST API that handles JLS15.
 	 * <p>
@@ -362,7 +361,7 @@
 	 * up to and including Java SE 15(aka JDK 15).
 	 * </p>
 	 *
-	 * @since 3.22 BETA_JAVA15
+	 * @since 3.23 BETA_JAVA15
 	 */
 	public static final int JLS15 = 15;
 
@@ -372,8 +371,6 @@
 	 */
 	static final int JLS15_INTERNAL = JLS15;
 
-=======
->>>>>>> 5ba272a2
 	/* Used for Java doc only*/
 	private static final int JLS_Latest = JLS15;
 
