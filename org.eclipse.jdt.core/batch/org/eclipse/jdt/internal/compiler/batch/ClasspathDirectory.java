--- conflicted
+++ resolved
@@ -161,11 +161,6 @@
 	}
 	return null;
 }
-<<<<<<< HEAD
-public NameEnvironmentAnswer findSecondaryInClass(char[] typeName, String qualifiedPackageName, String qualifiedBinaryFileName, IModule mod) {
-	boolean prereqs = this.options != null && isPackage(qualifiedPackageName) && ((this.mode & SOURCE) != 0) && doesFileExist( new String(typeName) + SUFFIX_STRING_java, qualifiedPackageName);
-	return prereqs ? null : findSourceSecondaryType(typeName, qualifiedPackageName, qualifiedBinaryFileName); /* only secondary types */
-=======
 public NameEnvironmentAnswer findSecondaryInClass(char[] typeName, String qualifiedPackageName, String qualifiedBinaryFileName) {
 	//"package-info" is a reserved class name and can never be a secondary type (it is much faster to stop the search here).
 	if(TypeConstants.PACKAGE_INFO_NAME.equals(typeName)) {
@@ -175,7 +170,6 @@
 	String typeNameString = new String(typeName);
 	boolean prereqs = this.options != null && isPackage(qualifiedPackageName) && ((this.mode & SOURCE) != 0) && doesFileExist(typeNameString + SUFFIX_STRING_java, qualifiedPackageName);
 	return prereqs ? null : findSourceSecondaryType(typeNameString, qualifiedPackageName, qualifiedBinaryFileName); /* only secondary types */
->>>>>>> 57d85544
 }
 
 @Override
