--- conflicted
+++ resolved
@@ -114,17 +114,11 @@
 import java.io.IOException;
 import java.util.ArrayList;
 import java.util.Arrays;
-<<<<<<< HEAD
 import java.util.Collections;
 import java.util.HashMap;
 import java.util.HashSet;
 import java.util.Hashtable;
 import java.util.LinkedHashSet;
-=======
-import java.util.HashMap;
-import java.util.HashSet;
-import java.util.Hashtable;
->>>>>>> a286dada
 import java.util.List;
 import java.util.Map;
 import java.util.Set;
@@ -3023,11 +3017,7 @@
 	 */
 	public static List<String> getAllVersions() {
 		return Arrays.asList(VERSION_CLDC_1_1, VERSION_1_1, VERSION_1_2, VERSION_1_3, VERSION_1_4, VERSION_1_5,
-<<<<<<< HEAD
-				VERSION_1_6, VERSION_1_7, VERSION_1_8, VERSION_9);
-=======
 				VERSION_1_6, VERSION_1_7, VERSION_1_8, VERSION_9, VERSION_10);
->>>>>>> a286dada
 	}
 
 	/**
