--- conflicted
+++ resolved
@@ -275,11 +275,7 @@
 				IContainer outputFolder = path.segmentCount() == 1
 					? (IContainer) root.getProject(path.toString())
 					: (IContainer) root.getFolder(path);
-<<<<<<< HEAD
-				newState.binaryLocations[i] = ClasspathLocation.forBinaryFolder(outputFolder, in.readBoolean(), readRestriction(in), newState.environment);
-=======
-				newState.binaryLocations[i] = ClasspathLocation.forBinaryFolder(outputFolder, in.readBoolean(), readRestriction(in), new Path(in.readUTF()));
->>>>>>> 42f8561d
+				newState.binaryLocations[i] = ClasspathLocation.forBinaryFolder(outputFolder, in.readBoolean(), readRestriction(in), new Path(in.readUTF()), newState.environment);
 				break;
 			case EXTERNAL_JAR :
 				newState.binaryLocations[i] = ClasspathLocation.forLibrary(in.readUTF(), in.readLong(), readRestriction(in), new Path(in.readUTF()), newState.environment);
@@ -465,12 +461,8 @@
 			out.writeUTF(cd.binaryFolder.getFullPath().toString());
 			out.writeBoolean(cd.isOutputFolder);
 			writeRestriction(cd.accessRuleSet, out);
-<<<<<<< HEAD
+			out.writeUTF(cd.externalAnnotationPath != null ? cd.externalAnnotationPath : ""); //$NON-NLS-1$
 		} else if (c instanceof ClasspathJar) {
-=======
-			out.writeUTF(cd.externalAnnotationPath != null ? cd.externalAnnotationPath : ""); //$NON-NLS-1$
-		} else {
->>>>>>> 42f8561d
 			ClasspathJar jar = (ClasspathJar) c;
 			if (jar.resource == null) {
 				out.writeByte(EXTERNAL_JAR);
