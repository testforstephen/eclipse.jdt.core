--- conflicted
+++ resolved
@@ -15,15 +15,11 @@
   <parent>
     <artifactId>tests-pom</artifactId>
     <groupId>org.eclipse.jdt</groupId>
-    <version>4.23.0-SNAPSHOT</version>
+    <version>4.24.0-SNAPSHOT</version>
     <relativePath>../tests-pom/</relativePath>
   </parent>
   <artifactId>org.eclipse.jdt.core.tests.model</artifactId>
-<<<<<<< HEAD
   <version>3.11.200-SNAPSHOT</version>
-=======
-  <version>3.11.150-SNAPSHOT</version>
->>>>>>> d3a80f1f
   <packaging>eclipse-test-plugin</packaging>
 
   <properties>
