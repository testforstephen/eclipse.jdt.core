--- conflicted
+++ resolved
@@ -5317,11 +5317,7 @@
 				deleteProject(javaProject2);
 		}
 	}
-<<<<<<< HEAD
 	// like testAutoModule3 without name derived from project, not manifest - warning suppressed
-=======
-	// like testAutoModule3 without name derived from project, not manifest
->>>>>>> a286dada
 	public void testAutoModule5() throws Exception {
 		if (!isJRE9) return;
 		IJavaProject javaProject = null, auto = null;
@@ -5337,10 +5333,7 @@
 			addClasspathEntry(javaProject, JavaCore.newProjectEntry(auto.getPath(), null, false, attributes, false));
 
 			String srcMod =
-<<<<<<< HEAD
 				"@SuppressWarnings(\"module\")\n" +
-=======
->>>>>>> a286dada
 				"module mod.one { \n" +
 				"	requires auto;\n" +
 				"}";
@@ -5378,7 +5371,6 @@
 				deleteProject(auto);
 		}
 	}
-<<<<<<< HEAD
 	// like testAutoModule5, warning configured as ERROR
 	public void testAutoModule6() throws Exception {
 		if (!isJRE9) return;
@@ -5420,8 +5412,6 @@
 				deleteProject(auto);
 		}
 	}
-=======
->>>>>>> a286dada
 
 	// patch can see unexported type from host (and package accessible method), but not vice versa
 	public void testPatch1() throws CoreException, IOException {
@@ -5928,7 +5918,6 @@
 			deleteProject("mod.two");			
 		}
 	}
-<<<<<<< HEAD
 	public void testBug522671() throws Exception {
 		if (!isJRE9) return;
 		try {
@@ -6089,191 +6078,10 @@
 				"public final class Test {\n" +
 				"	public static Object test(Properties cassandraConf) {\n" +
 				"		return new HasConstructorWithProperties(cassandraConf);\n" +
-=======
-
-	public void testBug526054() throws Exception {
-		if (!isJRE9) return;
-		String save = System.getProperty("modules.to.load");
-		System.setProperty("modules.to.load", ""); // load all
-		JRTUtil.reset();
-		ClasspathJrt.resetCaches();
-		try {
-			IJavaProject javaProject = createJava9Project("mod1", new String[] {"src"});
-
-			String srcMod =
-				"module mod1 {\n" + 
-				"	exports com.mod1.pack1;\n" + 
-				"	requires java.xml.ws.annotation;\n" + 
-				"}";
-			createFile("/mod1/src/module-info.java", 
-				srcMod);
-			createFolder("/mod1/src/com/mod1/pack1");
-			String srcX =
-				"package com.mod1.pack1;\n" +
-				"@javax.annotation.Generated(\"com.acme.generator.CodeGen\")\n" +
-				"public class Dummy {\n" +
-				"}";
-			createFile("/mod1/src/com/mod1/pack1/Dummy.java", srcX);
-
-			this.problemRequestor.initialize(srcMod.toCharArray());
-			getWorkingCopy("/mod1/src/module-info.java", srcMod, true);
-			assertProblems("module-info should have no problems",
-					"----------\n" + 
-					"----------\n",
-					this.problemRequestor);
-
-			this.problemRequestor.initialize(srcX.toCharArray());
-			getWorkingCopy("/mod1/src/com/mod1/pack1/Dummy.java", srcX, true);
-			assertProblems("Dummy should have no problems",
-					"----------\n" + 
-					"----------\n",
-					this.problemRequestor);
-
-			javaProject.getProject().build(IncrementalProjectBuilder.FULL_BUILD, null);
-			assertNoErrors();
-		} finally {
-			System.setProperty("modules.to.load", save);
-			JRTUtil.reset();
-			ClasspathJrt.resetCaches();
-			deleteProject("mod1");
-		}
-	}
-
-	public void testBug525603() throws Exception {
-		if (!isJRE9) return;
-		IJavaProject javaProject = null;
-		try {
-			String[] sources = {
-				"com/automod1/pack/DummyA.java",
-				"package com.automod1.pack;\n" +
-				"public class DummyA {}\n;"
-			};
-			String outputDirectory = Util.getOutputDirectory();
-	
-			String jarPath = outputDirectory + File.separator + "automod.jar";
-			Util.createJar(sources, jarPath, "1.8");
-			
-			javaProject = createJava9Project("mod1", new String[] {"src"});
-			IClasspathAttribute[] attributes = { JavaCore.newClasspathAttribute(IClasspathAttribute.MODULE, "true") };
-			addClasspathEntry(javaProject, JavaCore.newLibraryEntry(new Path(jarPath), null, null, null, attributes, false));
-
-			String srcMod =
-				"module mod1 {\n" + 
-				"	exports com.mod1.pack1;\n" + 
-				"	requires automod;\n" + 
-				"}";
-			createFile("/mod1/src/module-info.java", 
-				srcMod);
-			createFolder("/mod1/src/com/mod1/pack1");
-			String srcX =
-				"package com.mod1.pack1;\n" +
-				"public class Dummy {\n" +
-				"}";
-			createFile("/mod1/src/com/mod1/pack1/Dummy.java", srcX);
-			
-			this.problemRequestor.initialize(srcMod.toCharArray());
-			getWorkingCopy("/mod1/src/module-info.java", srcMod, true);
-			assertProblems("module-info should have no problems",
-					"----------\n" + 
-					"----------\n",
-					this.problemRequestor);
-
-			this.problemRequestor.initialize(srcX.toCharArray());
-			getWorkingCopy("/mod1/src/com/mod1/pack1/Dummy.java", srcX, true);
-			assertProblems("X should have no problems",
-					"----------\n" + 
-					"----------\n",
-					this.problemRequestor);
-
-			javaProject.getProject().build(IncrementalProjectBuilder.FULL_BUILD, null);
-			assertNoErrors();
-		} finally {
-			if (javaProject != null)
-				deleteProject(javaProject);
-		}
-	}
-
-	public void testBug522670() throws Exception {
-		if (!isJRE9) return;
-		Hashtable<String, String> javaCoreOptions = JavaCore.getOptions();
-		try {
-			Hashtable<String, String> newOptions=new Hashtable<>(javaCoreOptions);
-			newOptions.put(CompilerOptions.OPTION_Store_Annotations, JavaCore.ENABLED);
-			JavaCore.setOptions(newOptions);
-			IJavaProject p1 = setupModuleProject("util",
-				new String[] {
-					"src/module-info.java",
-					"module util {\n" +
-					"	exports my.util;\n" +
-					"}\n" +
-					"",
-					"src/my/util/Data.java",
-					"package my.util;\n" +
-					"public class Data {\n" +
-					"}\n" +
-					"",
-					"src/my/util/AnnotatedInModule.java",
-					"package my.util;\n" +
-					"import static java.lang.annotation.ElementType.TYPE_USE;\n" +
-					"import java.lang.annotation.Target;\n" +
-					"@Target(TYPE_USE)\n" +
-					"@interface Y {\n" +
-					"}\n" +
-					"public abstract class AnnotatedInModule {\n" +
-					"	abstract public @Y Data getTime();\n" +
-					"}\n" +
-					"",
-				});
-			IJavaProject p2 = setupModuleProject("util2",
-				new String[] {
-					"src/module-info.java",
-					"module util2 {\n" +
-					"	exports my.util.nested;\n" +
-					"}\n" +
-					"",
-					"src/my/util/nested/Unrelated.java",
-					"package my.util.nested;\n" +
-					"class Unrelated {\n" +
-					"}\n" +
-					"",
-				});
-			String[] sources3 = {
-				"src/a/other/AnnotatedInOtherNonModule.java",
-				"package a.other;\n" +
-				"import static java.lang.annotation.ElementType.TYPE_USE;\n" +
-				"import java.lang.annotation.Target;\n" +
-				"import my.util.Data;\n" +
-				"@Target(TYPE_USE)\n" +
-				"@interface X {\n" +
-				"}\n" +
-				"public class AnnotatedInOtherNonModule {\n" +
-				"	@X\n" +
-				"	Data generationDate;\n" +
+				"	}\n" +
 				"}\n" +
 				"",
 			};
-			IClasspathAttribute[] attr = { JavaCore.newClasspathAttribute(IClasspathAttribute.MODULE, "true") };
-			// modulepath
-			IClasspathEntry[] deps3 = { JavaCore.newProjectEntry(p1.getPath(), null, false, attr, false) };
-			IJavaProject p3 = setupModuleProject("other", sources3, deps3);
-	
-			String[] sources4 = {
-				"src/test/Test.java",
-				"package test;\n" +
-				"\n" +
-				"import a.other.AnnotatedInOtherNonModule;\n" +
-				"import my.util.AnnotatedInModule;\n" +
-				"import my.util.Data;\n" +
-				"\n" +
-				"public class Test extends AnnotatedInOtherNonModule {\n" +
-				"	public Data f(AnnotatedInModule calendar) {\n" +
-				"		return calendar.getTime();\n" +
->>>>>>> a286dada
-				"	}\n" +
-				"}\n" +
-				"",
-			};
-<<<<<<< HEAD
 			IJavaProject p3 = setupModuleProject("nonmodular3", src, new IClasspathEntry[] { dep1, dep2 });
 			p3.getProject().getWorkspace().build(IncrementalProjectBuilder.FULL_BUILD, null);
 			assertNoErrors();
@@ -6281,25 +6089,6 @@
 			deleteProject("nonmodular1");
 			deleteProject("nonmodular2");
 			deleteProject("nonmodular3");
-=======
-			IClasspathEntry[] deps4 = { //
-					// modulepath (with split package my.util)
-					JavaCore.newProjectEntry(p1.getPath(), null, false, attr, false), //
-					JavaCore.newProjectEntry(p2.getPath(), null, false, attr, false), //
-					// classpath
-					JavaCore.newProjectEntry(p3.getPath()) //
-			};
-			IJavaProject p4 = setupModuleProject("test", sources4, deps4);
-			p4.getProject().getWorkspace().build(IncrementalProjectBuilder.FULL_BUILD, null);
-	
-			assertNoErrors();
-		} finally {
-			JavaCore.setOptions(javaCoreOptions);
-			deleteProject("util");
-			deleteProject("util2");
-			deleteProject("other");
-			deleteProject("test");
->>>>>>> a286dada
 		}
 	}
 
