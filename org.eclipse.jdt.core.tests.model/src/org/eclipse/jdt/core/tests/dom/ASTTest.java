/*******************************************************************************
 * Copyright (c) 2000, 2023 IBM Corporation and others.
 *
 * This program and the accompanying materials
 * are made available under the terms of the Eclipse Public License 2.0
 * which accompanies this distribution, and is available at
 * https://www.eclipse.org/legal/epl-2.0/
 *
 * SPDX-License-Identifier: EPL-2.0
 *
 * Contributors:
 *     IBM Corporation - initial API and implementation
 *******************************************************************************/

package org.eclipse.jdt.core.tests.dom;

import java.lang.reflect.Field;
import java.lang.reflect.Method;
import java.util.ArrayList;
import java.util.Arrays;
import java.util.Collections;
import java.util.HashMap;
import java.util.HashSet;
import java.util.Hashtable;
import java.util.List;
import java.util.Map;

import org.eclipse.jdt.core.JavaCore;
import org.eclipse.jdt.core.dom.AST;
import org.eclipse.jdt.core.dom.ASTMatcher;
import org.eclipse.jdt.core.dom.ASTNode;
import org.eclipse.jdt.core.dom.ASTVisitor;
import org.eclipse.jdt.core.dom.AbstractTypeDeclaration;
import org.eclipse.jdt.core.dom.Annotation;
import org.eclipse.jdt.core.dom.AnnotationTypeDeclaration;
import org.eclipse.jdt.core.dom.AnnotationTypeMemberDeclaration;
import org.eclipse.jdt.core.dom.AnonymousClassDeclaration;
import org.eclipse.jdt.core.dom.ArrayAccess;
import org.eclipse.jdt.core.dom.ArrayCreation;
import org.eclipse.jdt.core.dom.ArrayInitializer;
import org.eclipse.jdt.core.dom.ArrayType;
import org.eclipse.jdt.core.dom.AssertStatement;
import org.eclipse.jdt.core.dom.Assignment;
import org.eclipse.jdt.core.dom.Block;
import org.eclipse.jdt.core.dom.BlockComment;
import org.eclipse.jdt.core.dom.BodyDeclaration;
import org.eclipse.jdt.core.dom.BooleanLiteral;
import org.eclipse.jdt.core.dom.BreakStatement;
import org.eclipse.jdt.core.dom.CastExpression;
import org.eclipse.jdt.core.dom.CatchClause;
import org.eclipse.jdt.core.dom.CharacterLiteral;
import org.eclipse.jdt.core.dom.ClassInstanceCreation;
import org.eclipse.jdt.core.dom.Comment;
import org.eclipse.jdt.core.dom.CompilationUnit;
import org.eclipse.jdt.core.dom.ConditionalExpression;
import org.eclipse.jdt.core.dom.ConstructorInvocation;
import org.eclipse.jdt.core.dom.ContinueStatement;
import org.eclipse.jdt.core.dom.Dimension;
import org.eclipse.jdt.core.dom.DoStatement;
import org.eclipse.jdt.core.dom.EmptyStatement;
import org.eclipse.jdt.core.dom.EnhancedForStatement;
import org.eclipse.jdt.core.dom.EnumConstantDeclaration;
import org.eclipse.jdt.core.dom.EnumDeclaration;
import org.eclipse.jdt.core.dom.Expression;
import org.eclipse.jdt.core.dom.ExpressionStatement;
import org.eclipse.jdt.core.dom.FieldAccess;
import org.eclipse.jdt.core.dom.FieldDeclaration;
import org.eclipse.jdt.core.dom.ForStatement;
import org.eclipse.jdt.core.dom.IExtendedModifier;
import org.eclipse.jdt.core.dom.IfStatement;
import org.eclipse.jdt.core.dom.ImportDeclaration;
import org.eclipse.jdt.core.dom.InfixExpression;
import org.eclipse.jdt.core.dom.Initializer;
import org.eclipse.jdt.core.dom.InstanceofExpression;
import org.eclipse.jdt.core.dom.Javadoc;
import org.eclipse.jdt.core.dom.LabeledStatement;
import org.eclipse.jdt.core.dom.LineComment;
import org.eclipse.jdt.core.dom.MarkerAnnotation;
import org.eclipse.jdt.core.dom.MemberRef;
import org.eclipse.jdt.core.dom.MemberValuePair;
import org.eclipse.jdt.core.dom.MethodDeclaration;
import org.eclipse.jdt.core.dom.MethodInvocation;
import org.eclipse.jdt.core.dom.MethodRef;
import org.eclipse.jdt.core.dom.MethodRefParameter;
import org.eclipse.jdt.core.dom.Modifier;
import org.eclipse.jdt.core.dom.ModuleDeclaration;
import org.eclipse.jdt.core.dom.Name;
import org.eclipse.jdt.core.dom.NormalAnnotation;
import org.eclipse.jdt.core.dom.NullLiteral;
import org.eclipse.jdt.core.dom.NumberLiteral;
import org.eclipse.jdt.core.dom.PackageDeclaration;
import org.eclipse.jdt.core.dom.ParameterizedType;
import org.eclipse.jdt.core.dom.ParenthesizedExpression;
import org.eclipse.jdt.core.dom.PostfixExpression;
import org.eclipse.jdt.core.dom.PrefixExpression;
import org.eclipse.jdt.core.dom.PrimitiveType;
import org.eclipse.jdt.core.dom.QualifiedName;
import org.eclipse.jdt.core.dom.QualifiedType;
import org.eclipse.jdt.core.dom.ReturnStatement;
import org.eclipse.jdt.core.dom.SimpleName;
import org.eclipse.jdt.core.dom.SimpleType;
import org.eclipse.jdt.core.dom.SingleMemberAnnotation;
import org.eclipse.jdt.core.dom.SingleVariableDeclaration;
import org.eclipse.jdt.core.dom.Statement;
import org.eclipse.jdt.core.dom.StringLiteral;
import org.eclipse.jdt.core.dom.SuperConstructorInvocation;
import org.eclipse.jdt.core.dom.SuperFieldAccess;
import org.eclipse.jdt.core.dom.SuperMethodInvocation;
import org.eclipse.jdt.core.dom.SwitchCase;
import org.eclipse.jdt.core.dom.SwitchStatement;
import org.eclipse.jdt.core.dom.SynchronizedStatement;
import org.eclipse.jdt.core.dom.TagElement;
import org.eclipse.jdt.core.dom.TextElement;
import org.eclipse.jdt.core.dom.ThisExpression;
import org.eclipse.jdt.core.dom.ThrowStatement;
import org.eclipse.jdt.core.dom.TryStatement;
import org.eclipse.jdt.core.dom.Type;
import org.eclipse.jdt.core.dom.TypeDeclaration;
import org.eclipse.jdt.core.dom.TypeDeclarationStatement;
import org.eclipse.jdt.core.dom.TypeLiteral;
import org.eclipse.jdt.core.dom.TypeParameter;
import org.eclipse.jdt.core.dom.VariableDeclarationExpression;
import org.eclipse.jdt.core.dom.VariableDeclarationFragment;
import org.eclipse.jdt.core.dom.VariableDeclarationStatement;
import org.eclipse.jdt.core.dom.WhileStatement;
import org.eclipse.jdt.core.dom.WildcardType;
import org.eclipse.jdt.internal.core.dom.util.DOMASTUtil;

import junit.framework.AssertionFailedError;
import junit.framework.Test;

// testing

@SuppressWarnings({"rawtypes", "unchecked"})
public class ASTTest extends org.eclipse.jdt.core.tests.junit.extension.TestCase {

	/**
	 * Internal synonym for deprecated constant AST.JSL3
	 * to alleviate deprecation warnings.
	 * @deprecated
	 */
	/*package*/ static final int JLS3_INTERNAL = AST.JLS3;
	/**
	 * Internal synonym for constant AST.JSL9
	 * to alleviate deprecation warnings once AST.JLS9 is deprecated in future.
	 * @deprecated
	 */
	protected static final int AST_INTERNAL_JLS9 = AST.JLS9;

	class CheckPositionsMatcher extends ASTMatcher {

		public CheckPositionsMatcher() {
			// include doc tags
			super(true);
		}

		private void checkPositions(Object source, Object destination) {
			assertTrue(source instanceof ASTNode);
			assertTrue(destination instanceof ASTNode);
			int startPosition = ((ASTNode)source).getStartPosition();
			if (startPosition != -1) {
				assertTrue(startPosition == ((ASTNode)destination).getStartPosition());
			}
			int length = ((ASTNode)source).getLength();
			if (length != 0) {
				assertTrue(length == ((ASTNode)destination).getLength());
			}
		}

		/**
		 * @see org.eclipse.jdt.core.dom.ASTMatcher#match(AnnotationTypeDeclaration, Object)
		 * @since 3.0
		 */
		public boolean match(AnnotationTypeDeclaration node, Object other) {
			checkPositions(node, other);
			return super.match(node, other);
		}

		/**
		 * @see org.eclipse.jdt.core.dom.ASTMatcher#match(AnnotationTypeMemberDeclaration, Object)
		 * @since 3.0
		 */
		public boolean match(AnnotationTypeMemberDeclaration node, Object other) {
			checkPositions(node, other);
			return super.match(node, other);
		}

		/**
		 * @see org.eclipse.jdt.core.dom.ASTMatcher#match(AnonymousClassDeclaration, Object)
		 */
		public boolean match(AnonymousClassDeclaration node, Object other) {
			checkPositions(node, other);
			return super.match(node, other);
		}

		/**
		 * @see org.eclipse.jdt.core.dom.ASTMatcher#match(ArrayAccess, Object)
		 */
		public boolean match(ArrayAccess node, Object other) {
			checkPositions(node, other);
			return super.match(node, other);
		}

		/**
		 * @see org.eclipse.jdt.core.dom.ASTMatcher#match(ArrayCreation, Object)
		 */
		public boolean match(ArrayCreation node, Object other) {
			checkPositions(node, other);
			return super.match(node, other);
		}

		/**
		 * @see org.eclipse.jdt.core.dom.ASTMatcher#match(ArrayInitializer, Object)
		 */
		public boolean match(ArrayInitializer node, Object other) {
			checkPositions(node, other);
			return super.match(node, other);
		}

		/**
		 * @see org.eclipse.jdt.core.dom.ASTMatcher#match(ArrayType, Object)
		 */
		public boolean match(ArrayType node, Object other) {
			checkPositions(node, other);
			return super.match(node, other);
		}

		/**
		 * @see org.eclipse.jdt.core.dom.ASTMatcher#match(AssertStatement, Object)
		 */
		public boolean match(AssertStatement node, Object other) {
			checkPositions(node, other);
			return super.match(node, other);
		}

		/**
		 * @see org.eclipse.jdt.core.dom.ASTMatcher#match(Assignment, Object)
		 */
		public boolean match(Assignment node, Object other) {
			checkPositions(node, other);
			return super.match(node, other);
		}

		/**
		 * @see org.eclipse.jdt.core.dom.ASTMatcher#match(Block, Object)
		 */
		public boolean match(Block node, Object other) {
			checkPositions(node, other);
			return super.match(node, other);
		}

		/**
		 * @see org.eclipse.jdt.core.dom.ASTMatcher#match(BlockComment, Object)
         * @since 3.0
		 */
		public boolean match(BlockComment node, Object other) {
			checkPositions(node, other);
			return super.match(node, other);
		}

		/**
		 * @see org.eclipse.jdt.core.dom.ASTMatcher#match(BooleanLiteral, Object)
		 */
		public boolean match(BooleanLiteral node, Object other) {
			checkPositions(node, other);
			return super.match(node, other);
		}

		/**
		 * @see org.eclipse.jdt.core.dom.ASTMatcher#match(BreakStatement, Object)
		 */
		public boolean match(BreakStatement node, Object other) {
			checkPositions(node, other);
			return super.match(node, other);
		}

		/**
		 * @see org.eclipse.jdt.core.dom.ASTMatcher#match(CastExpression, Object)
		 */
		public boolean match(CastExpression node, Object other) {
			checkPositions(node, other);
			return super.match(node, other);
		}

		/**
		 * @see org.eclipse.jdt.core.dom.ASTMatcher#match(CatchClause, Object)
		 */
		public boolean match(CatchClause node, Object other) {
			checkPositions(node, other);
			return super.match(node, other);
		}

		/**
		 * @see org.eclipse.jdt.core.dom.ASTMatcher#match(CharacterLiteral, Object)
		 */
		public boolean match(CharacterLiteral node, Object other) {
			checkPositions(node, other);
			return super.match(node, other);
		}

		/**
		 * @see org.eclipse.jdt.core.dom.ASTMatcher#match(ClassInstanceCreation, Object)
		 */
		public boolean match(ClassInstanceCreation node, Object other) {
			checkPositions(node, other);
			return super.match(node, other);
		}

		/**
		 * @see org.eclipse.jdt.core.dom.ASTMatcher#match(CompilationUnit, Object)
		 */
		public boolean match(CompilationUnit node, Object other) {
			checkPositions(node, other);
			return super.match(node, other);
		}

		/**
		 * @see org.eclipse.jdt.core.dom.ASTMatcher#match(ConditionalExpression, Object)
		 */
		public boolean match(ConditionalExpression node, Object other) {
			checkPositions(node, other);
			return super.match(node, other);
		}

		/**
		 * @see org.eclipse.jdt.core.dom.ASTMatcher#match(ConstructorInvocation, Object)
		 */
		public boolean match(ConstructorInvocation node, Object other) {
			checkPositions(node, other);
			return super.match(node, other);
		}

		/**
		 * @see org.eclipse.jdt.core.dom.ASTMatcher#match(ContinueStatement, Object)
		 */
		public boolean match(ContinueStatement node, Object other) {
			checkPositions(node, other);
			return super.match(node, other);
		}

		/**
		 * @see org.eclipse.jdt.core.dom.ASTMatcher#match(DoStatement, Object)
		 */
		public boolean match(DoStatement node, Object other) {
			checkPositions(node, other);
			return super.match(node, other);
		}

		/**
		 * @see org.eclipse.jdt.core.dom.ASTMatcher#match(EmptyStatement, Object)
		 */
		public boolean match(EmptyStatement node, Object other) {
			checkPositions(node, other);
			return super.match(node, other);
		}

		/**
		 * @see org.eclipse.jdt.core.dom.ASTMatcher#match(EnhancedForStatement, Object)
		 * @since 3.0
		 */
		public boolean match(EnhancedForStatement node, Object other) {
			checkPositions(node, other);
			return super.match(node, other);
		}

		/**
		 * @see org.eclipse.jdt.core.dom.ASTMatcher#match(EnumConstantDeclaration, Object)
		 * @since 3.0
		 */
		public boolean match(EnumConstantDeclaration node, Object other) {
			checkPositions(node, other);
			return super.match(node, other);
		}

		/**
		 * @see org.eclipse.jdt.core.dom.ASTMatcher#match(ExpressionStatement, Object)
		 */
		public boolean match(ExpressionStatement node, Object other) {
			checkPositions(node, other);
			return super.match(node, other);
		}

		/**
		 * @see org.eclipse.jdt.core.dom.ASTMatcher#match(FieldAccess, Object)
		 */
		public boolean match(FieldAccess node, Object other) {
			checkPositions(node, other);
			return super.match(node, other);
		}

		/**
		 * @see org.eclipse.jdt.core.dom.ASTMatcher#match(FieldDeclaration, Object)
		 */
		public boolean match(FieldDeclaration node, Object other) {
			checkPositions(node, other);
			return super.match(node, other);
		}

		/**
		 * @see org.eclipse.jdt.core.dom.ASTMatcher#match(ForStatement, Object)
		 */
		public boolean match(ForStatement node, Object other) {
			checkPositions(node, other);
			return super.match(node, other);
		}

		/**
		 * @see org.eclipse.jdt.core.dom.ASTMatcher#match(IfStatement, Object)
		 */
		public boolean match(IfStatement node, Object other) {
			checkPositions(node, other);
			return super.match(node, other);
		}

		/**
		 * @see org.eclipse.jdt.core.dom.ASTMatcher#match(ImportDeclaration, Object)
		 */
		public boolean match(ImportDeclaration node, Object other) {
			checkPositions(node, other);
			return super.match(node, other);
		}

		/**
		 * @see org.eclipse.jdt.core.dom.ASTMatcher#match(InfixExpression, Object)
		 */
		public boolean match(InfixExpression node, Object other) {
			checkPositions(node, other);
			return super.match(node, other);
		}

		/**
		 * @see org.eclipse.jdt.core.dom.ASTMatcher#match(Initializer, Object)
		 */
		public boolean match(Initializer node, Object other) {
			checkPositions(node, other);
			return super.match(node, other);
		}

		/**
		 * @see org.eclipse.jdt.core.dom.ASTMatcher#match(InstanceofExpression, Object)
		 */
		public boolean match(InstanceofExpression node, Object other) {
			checkPositions(node, other);
			return super.match(node, other);
		}

		/**
		 * @see org.eclipse.jdt.core.dom.ASTMatcher#match(Javadoc, Object)
		 */
		public boolean match(Javadoc node, Object other) {
			checkPositions(node, other);
			return super.match(node, other);
		}

		/**
		 * @see org.eclipse.jdt.core.dom.ASTMatcher#match(LabeledStatement, Object)
		 */
		public boolean match(LabeledStatement node, Object other) {
			checkPositions(node, other);
			return super.match(node, other);
		}

		/**
		 * @see org.eclipse.jdt.core.dom.ASTMatcher#match(LineComment, Object)
         * @since 3.0
		 */
		public boolean match(LineComment node, Object other) {
			checkPositions(node, other);
			return super.match(node, other);
		}

		/**
		 * @see org.eclipse.jdt.core.dom.ASTMatcher#match(MarkerAnnotation, Object)
		 * @since 3.0
		 */
		public boolean match(MarkerAnnotation node, Object other) {
			checkPositions(node, other);
			return super.match(node, other);
		}

		/**
		 * @see org.eclipse.jdt.core.dom.ASTMatcher#match(MemberRef, Object)
         * @since 3.0
		 */
		public boolean match(MemberRef node, Object other) {
			checkPositions(node, other);
			return super.match(node, other);
		}

		/**
		 * @see org.eclipse.jdt.core.dom.ASTMatcher#match(MemberValuePair, Object)
		 * @since 3.0
		 */
		public boolean match(MemberValuePair node, Object other) {
			checkPositions(node, other);
			return super.match(node, other);
		}

		/**
		 * @see org.eclipse.jdt.core.dom.ASTMatcher#match(MethodDeclaration, Object)
		 */
		public boolean match(MethodDeclaration node, Object other) {
			checkPositions(node, other);
			return super.match(node, other);
		}

		/**
		 * @see org.eclipse.jdt.core.dom.ASTMatcher#match(MethodInvocation, Object)
		 */
		public boolean match(MethodInvocation node, Object other) {
			checkPositions(node, other);
			return super.match(node, other);
		}

		/**
		 * @see org.eclipse.jdt.core.dom.ASTMatcher#match(MethodRef, Object)
         * @since 3.0
		 */
		public boolean match(MethodRef node, Object other) {
			checkPositions(node, other);
			return super.match(node, other);
		}

		/**
		 * @see org.eclipse.jdt.core.dom.ASTMatcher#match(MethodRefParameter, Object)
         * @since 3.0
		 */
		public boolean match(MethodRefParameter node, Object other) {
			checkPositions(node, other);
			return super.match(node, other);
		}

		/**
		 * @see org.eclipse.jdt.core.dom.ASTMatcher#match(Modifier, Object)
		 * @since 3.0
		 */
		public boolean match(Modifier node, Object other) {
			checkPositions(node, other);
			return super.match(node, other);
		}

		/**
		 * @see org.eclipse.jdt.core.dom.ASTMatcher#match(NormalAnnotation, Object)
		 * @since 3.0
		 */
		public boolean match(NormalAnnotation node, Object other) {
			checkPositions(node, other);
			return super.match(node, other);
		}

		/**
		 * @see org.eclipse.jdt.core.dom.ASTMatcher#match(NullLiteral, Object)
		 */
		public boolean match(NullLiteral node, Object other) {
			checkPositions(node, other);
			return super.match(node, other);
		}

		/**
		 * @see org.eclipse.jdt.core.dom.ASTMatcher#match(NumberLiteral, Object)
		 */
		public boolean match(NumberLiteral node, Object other) {
			checkPositions(node, other);
			return super.match(node, other);
		}

		/**
		 * @see org.eclipse.jdt.core.dom.ASTMatcher#match(PackageDeclaration, Object)
		 */
		public boolean match(PackageDeclaration node, Object other) {
			checkPositions(node, other);
			return super.match(node, other);
		}

		/**
		 * @see org.eclipse.jdt.core.dom.ASTMatcher#match(ParameterizedType, Object)
		 * @since 3.0
		 */
		public boolean match(ParameterizedType node, Object other) {
			checkPositions(node, other);
			return super.match(node, other);
		}

		/**
		 * @see org.eclipse.jdt.core.dom.ASTMatcher#match(ParenthesizedExpression, Object)
		 */
		public boolean match(ParenthesizedExpression node, Object other) {
			checkPositions(node, other);
			return super.match(node, other);
		}

		/**
		 * @see org.eclipse.jdt.core.dom.ASTMatcher#match(PostfixExpression, Object)
		 */
		public boolean match(PostfixExpression node, Object other) {
			checkPositions(node, other);
			return super.match(node, other);
		}

		/**
		 * @see org.eclipse.jdt.core.dom.ASTMatcher#match(PrefixExpression, Object)
		 */
		public boolean match(PrefixExpression node, Object other) {
			checkPositions(node, other);
			return super.match(node, other);
		}

		/**
		 * @see org.eclipse.jdt.core.dom.ASTMatcher#match(PrimitiveType, Object)
		 */
		public boolean match(PrimitiveType node, Object other) {
			checkPositions(node, other);
			return super.match(node, other);
		}

		/**
		 * @see org.eclipse.jdt.core.dom.ASTMatcher#match(QualifiedName, Object)
		 */
		public boolean match(QualifiedName node, Object other) {
			checkPositions(node, other);
			return super.match(node, other);
		}

		/**
		 * @see org.eclipse.jdt.core.dom.ASTMatcher#match(QualifiedType, Object)
		 * @since 3.0
		 */
		public boolean match(QualifiedType node, Object other) {
			checkPositions(node, other);
			return super.match(node, other);
		}

		/**
		 * @see org.eclipse.jdt.core.dom.ASTMatcher#match(ReturnStatement, Object)
		 */
		public boolean match(ReturnStatement node, Object other) {
			checkPositions(node, other);
			return super.match(node, other);
		}

		/**
		 * @see org.eclipse.jdt.core.dom.ASTMatcher#match(SimpleName, Object)
		 */
		public boolean match(SimpleName node, Object other) {
			checkPositions(node, other);
			return super.match(node, other);
		}

		/**
		 * @see org.eclipse.jdt.core.dom.ASTMatcher#match(SimpleType, Object)
		 */
		public boolean match(SimpleType node, Object other) {
			checkPositions(node, other);
			return super.match(node, other);
		}

		/**
		 * @see org.eclipse.jdt.core.dom.ASTMatcher#match(SingleMemberAnnotation, Object)
		 * @since 3.0
		 */
		public boolean match(SingleMemberAnnotation node, Object other) {
			checkPositions(node, other);
			return super.match(node, other);
		}

		/**
		 * @see org.eclipse.jdt.core.dom.ASTMatcher#match(SingleVariableDeclaration, Object)
		 */
		public boolean match(SingleVariableDeclaration node, Object other) {
			checkPositions(node, other);
			return super.match(node, other);
		}

		/**
		 * @see org.eclipse.jdt.core.dom.ASTMatcher#match(StringLiteral, Object)
		 */
		public boolean match(StringLiteral node, Object other) {
			checkPositions(node, other);
			return super.match(node, other);
		}

		/**
		 * @see org.eclipse.jdt.core.dom.ASTMatcher#match(SuperConstructorInvocation, Object)
		 */
		public boolean match(SuperConstructorInvocation node, Object other) {
			checkPositions(node, other);
			return super.match(node, other);
		}

		/**
		 * @see org.eclipse.jdt.core.dom.ASTMatcher#match(SuperFieldAccess, Object)
		 */
		public boolean match(SuperFieldAccess node, Object other) {
			checkPositions(node, other);
			return super.match(node, other);
		}

		/**
		 * @see org.eclipse.jdt.core.dom.ASTMatcher#match(SuperMethodInvocation, Object)
		 */
		public boolean match(SuperMethodInvocation node, Object other) {
			checkPositions(node, other);
			return super.match(node, other);
		}

		/**
		 * @see org.eclipse.jdt.core.dom.ASTMatcher#match(SwitchCase, Object)
		 */
		public boolean match(SwitchCase node, Object other) {
			checkPositions(node, other);
			return super.match(node, other);
		}

		/**
		 * @see org.eclipse.jdt.core.dom.ASTMatcher#match(SwitchStatement, Object)
		 */
		public boolean match(SwitchStatement node, Object other) {
			checkPositions(node, other);
			return super.match(node, other);
		}

		/**
		 * @see org.eclipse.jdt.core.dom.ASTMatcher#match(SynchronizedStatement, Object)
		 */
		public boolean match(SynchronizedStatement node, Object other) {
			checkPositions(node, other);
			return super.match(node, other);
		}

		/**
		 * @see org.eclipse.jdt.core.dom.ASTMatcher#match(TagElement, Object)
         * @since 3.0
		 */
		public boolean match(TagElement node, Object other) {
			checkPositions(node, other);
			return super.match(node, other);
		}

		/**
		 * @see org.eclipse.jdt.core.dom.ASTMatcher#match(TextElement, Object)
         * @since 3.0
		 */
		public boolean match(TextElement node, Object other) {
			checkPositions(node, other);
			return super.match(node, other);
		}

		/**
		 * @see org.eclipse.jdt.core.dom.ASTMatcher#match(ThisExpression, Object)
		 */
		public boolean match(ThisExpression node, Object other) {
			checkPositions(node, other);
			return super.match(node, other);
		}

		/**
		 * @see org.eclipse.jdt.core.dom.ASTMatcher#match(ThrowStatement, Object)
		 */
		public boolean match(ThrowStatement node, Object other) {
			checkPositions(node, other);
			return super.match(node, other);
		}

		/**
		 * @see org.eclipse.jdt.core.dom.ASTMatcher#match(TryStatement, Object)
		 */
		public boolean match(TryStatement node, Object other) {
			checkPositions(node, other);
			return super.match(node, other);
		}

		/**
		 * @see org.eclipse.jdt.core.dom.ASTMatcher#match(TypeDeclaration, Object)
		 */
		public boolean match(TypeDeclaration node, Object other) {
			checkPositions(node, other);
			return super.match(node, other);
		}

		/**
		 * @see org.eclipse.jdt.core.dom.ASTMatcher#match(TypeDeclarationStatement, Object)
		 */
		public boolean match(TypeDeclarationStatement node, Object other) {
			checkPositions(node, other);
			return super.match(node, other);
		}

		/**
		 * @see org.eclipse.jdt.core.dom.ASTMatcher#match(TypeLiteral, Object)
		 */
		public boolean match(TypeLiteral node, Object other) {
			checkPositions(node, other);
			return super.match(node, other);
		}

		/**
		 * @see org.eclipse.jdt.core.dom.ASTMatcher#match(TypeParameter, Object)
		 * @since 3.0
		 */
		public boolean match(TypeParameter node, Object other) {
			checkPositions(node, other);
			return super.match(node, other);
		}

		/**
		 * @see org.eclipse.jdt.core.dom.ASTMatcher#match(VariableDeclarationExpression, Object)
		 */
		public boolean match(VariableDeclarationExpression node, Object other) {
			checkPositions(node, other);
			return super.match(node, other);
		}

		/**
		 * @see org.eclipse.jdt.core.dom.ASTMatcher#match(VariableDeclarationFragment, Object)
		 */
		public boolean match(VariableDeclarationFragment node, Object other) {
			checkPositions(node, other);
			return super.match(node, other);
		}

		/**
		 * @see org.eclipse.jdt.core.dom.ASTMatcher#match(VariableDeclarationStatement, Object)
		 */
		public boolean match(VariableDeclarationStatement node, Object other) {
			checkPositions(node, other);
			return super.match(node, other);
		}

		/**
		 * @see org.eclipse.jdt.core.dom.ASTMatcher#match(WhileStatement, Object)
		 */
		public boolean match(WhileStatement node, Object other) {
			checkPositions(node, other);
			return super.match(node, other);
		}

		/**
		 * @see org.eclipse.jdt.core.dom.ASTMatcher#match(WildcardType, Object)
		 * @since 3.0
		 */
		public boolean match(WildcardType node, Object other) {
			checkPositions(node, other);
			return super.match(node, other);
		}

	}

	/** @deprecated using deprecated code */
	public static Test suite() {
		// TODO (frederic) use buildList + setAstLevel(init) instead...
		junit.framework.TestSuite suite = new junit.framework.TestSuite(ASTTest.class.getName());

		Class c = ASTTest.class;
		Method[] methods = c.getMethods();
		for (int i = 0, max = methods.length; i < max; i++) {
			if (methods[i].getName().startsWith("test")) { //$NON-NLS-1$
				suite.addTest(new ASTTest(methods[i].getName(), AST.JLS2));
				suite.addTest(new ASTTest(methods[i].getName(), JLS3_INTERNAL));
				suite.addTest(new ASTTest(methods[i].getName(), AST.JLS4));
				suite.addTest(new ASTTest(methods[i].getName(), getJLS8()));
			}
		}
		return suite;
	}

	AST ast;
	int API_LEVEL;

	/**
	 * @deprecated
	 */
	static int getJLS8() {
		return AST.JLS8;
	}

	public ASTTest(String name) {
		super(name.substring(0, name.indexOf(" - JLS")));
		name.indexOf(" - JLS");
		this.API_LEVEL = Integer.parseInt(name.substring(name.indexOf(" - JLS") + 6));
	}

	public ASTTest(String name, int apiLevel) {
		super(name);
		this.API_LEVEL = apiLevel;
	}

	protected void setUp() throws Exception {
		super.setUp();
		this.ast = AST.newAST(this.API_LEVEL, true);
	}

	protected void tearDown() throws Exception {
		this.ast = null;
		super.tearDown();
	}

	public String getName() {
		String name = super.getName() + " - JLS" + this.API_LEVEL;
		return name;
	}

	/**
	 * Internal access method to VariableDeclarationFragment#setExtraDimensions for avoiding deprecated warnings.
	 *
	 * @deprecated
	 */
	private void setExtraDimensions(VariableDeclarationFragment node, int dimensions) {
		node.setExtraDimensions(dimensions);
	}
	/**
	 * Snippets that show how to...
	 * @deprecated using deprecated code
	 */
	public void testExampleSnippets() {
		{
			AST localAst = AST.newAST(this.ast.apiLevel(), true);
			CompilationUnit cu = localAst.newCompilationUnit();

			// package com.example;
			PackageDeclaration pd = localAst.newPackageDeclaration();
			pd.setName(localAst.newName(new String[]{"com", "example"})); //$NON-NLS-1$ //$NON-NLS-2$
			cu.setPackage(pd);
			assertTrue(pd.getRoot() == cu);

			// import java.io;*;
			ImportDeclaration im1 = localAst.newImportDeclaration();
			im1.setName(localAst.newName(new String[]{"java", "io"})); //$NON-NLS-1$ //$NON-NLS-2$
			im1.setOnDemand(true);
			cu.imports().add(im1);
			assertTrue(im1.getRoot() == cu);

			// import java.util.List;
			ImportDeclaration im2 = localAst.newImportDeclaration();
			im2.setName(localAst.newName(new String[]{"java", "util", "List"})); //$NON-NLS-1$ //$NON-NLS-2$ //$NON-NLS-3$
			im2.setOnDemand(false);
			cu.imports().add(im2);
			assertTrue(im2.getRoot() == cu);

			// /** Spec. \n @deprecated Use {@link #foo() bar} instead. */public class MyClass {}
			TypeDeclaration td = localAst.newTypeDeclaration();
			if (this.ast.apiLevel() == AST.JLS2) {
				td.setModifiers(Modifier.PUBLIC);
			} else {
				td.modifiers().add(localAst.newModifier(Modifier.ModifierKeyword.PUBLIC_KEYWORD));
			}
			td.setInterface(false);
			td.setName(localAst.newSimpleName("MyClass")); //$NON-NLS-1$
			{
				Javadoc jd = localAst.newJavadoc();
				TagElement tg0 = localAst.newTagElement();
				jd.tags().add(tg0);
				TextElement tx1 = localAst.newTextElement();
				tx1.setText("Spec."); //$NON-NLS-1$
				tg0.fragments().add(tx1);
				TagElement tg1 = localAst.newTagElement();
				tg1.setTagName(TagElement.TAG_DEPRECATED);
				jd.tags().add(tg1);
				TextElement tx2 = localAst.newTextElement();
				tx2.setText("Use "); //$NON-NLS-1$
				tg1.fragments().add(tx2);
				TagElement tg2 = localAst.newTagElement();
				tg2.setTagName(TagElement.TAG_LINK);
				tg1.fragments().add(tg2);
				MethodRef mr1 = localAst.newMethodRef();
				mr1.setName(localAst.newSimpleName("foo"));
				tg2.fragments().add(mr1);
				TextElement tx3 = localAst.newTextElement();
				tx3.setText("bar"); //$NON-NLS-1$
				tg2.fragments().add(tx3);
				TextElement tx4 = localAst.newTextElement();
				tx2.setText(" instead."); //$NON-NLS-1$
				tg1.fragments().add(tx4);
			}

			cu.types().add(td);
			assertTrue(td.getRoot() == cu);

			// private static boolean DEBUG = true;
			VariableDeclarationFragment f1 = localAst.newVariableDeclarationFragment();
			f1.setName(localAst.newSimpleName("DEBUG")); //$NON-NLS-1$
			f1.setInitializer(localAst.newBooleanLiteral(true));
			FieldDeclaration fd = localAst.newFieldDeclaration(f1);
			fd.setType(localAst.newPrimitiveType(PrimitiveType.BOOLEAN));
			if (this.ast.apiLevel() == AST.JLS2) {
				fd.setModifiers(Modifier.PRIVATE | Modifier.FINAL);
			} else {
				fd.modifiers().add(localAst.newModifier(Modifier.ModifierKeyword.PRIVATE_KEYWORD));
				fd.modifiers().add(localAst.newModifier(Modifier.ModifierKeyword.STATIC_KEYWORD));
			}
			td.bodyDeclarations().add(fd);
			assertTrue(fd.getRoot() == cu);

			// public static void main();
			MethodDeclaration md = localAst.newMethodDeclaration();
			if (this.ast.apiLevel() == AST.JLS2) {
				md.setModifiers(Modifier.PUBLIC | Modifier.STATIC);
				md.setReturnType(localAst.newPrimitiveType(PrimitiveType.VOID));
			} else {
				md.modifiers().add(localAst.newModifier(Modifier.ModifierKeyword.PUBLIC_KEYWORD));
				md.modifiers().add(localAst.newModifier(Modifier.ModifierKeyword.STATIC_KEYWORD));
				md.setReturnType2(localAst.newPrimitiveType(PrimitiveType.VOID));
			}
			md.setConstructor(false);
			md.setName(localAst.newSimpleName("main")); //$NON-NLS-1$
			td.bodyDeclarations().add(md);
			assertTrue(md.getRoot() == cu);

			// String[] args
			SingleVariableDeclaration a1 = localAst.newSingleVariableDeclaration();
			a1.setType(localAst.newArrayType(
				localAst.newSimpleType(localAst.newSimpleName("String")))); //$NON-NLS-1$
			a1.setName(localAst.newSimpleName("args")); //$NON-NLS-1$
			md.parameters().add(a1);
			assertTrue(a1.getRoot() == cu);

			// {}
			Block b = localAst.newBlock();
			md.setBody(b);
			assertTrue(b.getRoot() == cu);

			// System.out.println("hello world");
			MethodInvocation e = localAst.newMethodInvocation();
			e.setExpression(localAst.newName(new String[] {"System", "out"})); //$NON-NLS-1$ //$NON-NLS-2$
			e.setName(localAst.newSimpleName("println")); //$NON-NLS-1$
			StringLiteral h = localAst.newStringLiteral();
			h.setLiteralValue("hello world"); //$NON-NLS-1$
			e.arguments().add(h);

			b.statements().add(localAst.newExpressionStatement(e));
			assertTrue(e.getRoot() == cu);
			assertTrue(h.getRoot() == cu);

			// new String[len];
			ArrayCreation ac1 = localAst.newArrayCreation();
			ac1.setType(
				localAst.newArrayType(
					localAst.newSimpleType(localAst.newSimpleName("String")))); //$NON-NLS-1$
			ac1.dimensions().add(localAst.newSimpleName("len")); //$NON-NLS-1$
			b.statements().add(localAst.newExpressionStatement(ac1));
			assertTrue(ac1.getRoot() == cu);

			// new double[7][24][];
			ArrayCreation ac2 = localAst.newArrayCreation();
			ac2.setType(
				localAst.newArrayType(
					localAst.newPrimitiveType(PrimitiveType.DOUBLE), 3));
			ac2.dimensions().add(localAst.newNumberLiteral("7")); //$NON-NLS-1$
			ac2.dimensions().add(localAst.newNumberLiteral("24")); //$NON-NLS-1$
			b.statements().add(localAst.newExpressionStatement(ac2));
			assertTrue(ac2.getRoot() == cu);

			// new int[] {1, 2};
			ArrayCreation ac3 = localAst.newArrayCreation();
			ac3.setType(
				localAst.newArrayType(
					localAst.newPrimitiveType(PrimitiveType.INT)));
			ArrayInitializer ai = localAst.newArrayInitializer();
			ac3.setInitializer(ai);
			ai.expressions().add(localAst.newNumberLiteral("1")); //$NON-NLS-1$
			ai.expressions().add(localAst.newNumberLiteral("2")); //$NON-NLS-1$
			b.statements().add(localAst.newExpressionStatement(ac3));
			assertTrue(ac3.getRoot() == cu);
			assertTrue(ai.getRoot() == cu);

			// new String(10);
			ClassInstanceCreation cr1 = localAst.newClassInstanceCreation();
			if (this.ast.apiLevel() == AST.JLS2) {
				cr1.setName(localAst.newSimpleName("String")); //$NON-NLS-1$
			} else {
				cr1.setType(localAst.newSimpleType(localAst.newSimpleName("String"))); //$NON-NLS-1$
			}
			cr1.arguments().add(localAst.newNumberLiteral("10"));		 //$NON-NLS-1$
			b.statements().add(localAst.newExpressionStatement(cr1));
			assertTrue(cr1.getRoot() == cu);

			// new Listener() {public void handleEvent() {} };
			ClassInstanceCreation cr2 = localAst.newClassInstanceCreation();
			AnonymousClassDeclaration ad1 = localAst.newAnonymousClassDeclaration();
			cr2.setAnonymousClassDeclaration(ad1);
			if (this.ast.apiLevel() == AST.JLS2) {
				cr2.setName(localAst.newSimpleName("Listener")); //$NON-NLS-1$
			} else {
				cr2.setType(localAst.newSimpleType(localAst.newSimpleName("Listener"))); //$NON-NLS-1$
			}
			MethodDeclaration md0 = localAst.newMethodDeclaration();
			if (this.ast.apiLevel() == AST.JLS2) {
				md0.setModifiers(Modifier.PUBLIC);
			} else {
				md0.modifiers().add(localAst.newModifier(Modifier.ModifierKeyword.PUBLIC_KEYWORD));
			}
			md0.setName(localAst.newSimpleName("handleEvent")); //$NON-NLS-1$
			md0.setBody(localAst.newBlock());
			ad1.bodyDeclarations().add(md0);
			b.statements().add(localAst.newExpressionStatement(cr2));
			assertTrue(cr2.getRoot() == cu);
			assertTrue(md0.getRoot() == cu);
			assertTrue(ad1.getRoot() == cu);

		}
	}

	abstract static class Property {

		/**
		 * Indicates whether this property is compulsory, in that every node
		 * must have a value at all times.
		 */
		private final boolean compulsory;

		private final Class nodeType;
		private final String propertyName;

		/**
		 * Creates a new property with the given name.
		 */
		Property(String propertyName, boolean compulsory, Class nodeType) {
			this.propertyName = propertyName;
			this.compulsory = compulsory;
			this.nodeType = nodeType;
		}

		/**
		 * Returns a sample node of a type suitable for storing
		 * in this property.
		 *
		 * @param targetAST the target AST
		 * @param parented <code>true</code> if the sample should be
		 *    parented, and <code>false</code> if unparented
		 * @return a sample node
		 */
		public abstract ASTNode sample(AST targetAST, boolean parented);

		/**
		 * Returns examples of node of types unsuitable for storing
		 * in this property.
		 * <p>
		 * This implementation returns an empty list. Subclasses
		 * should reimplement to specify counter-examples.
		 * </p>
		 *
		 * @param targetAST the target AST
		 * @return a list of counter-example nodes
		 */
		public ASTNode[] counterExamples(AST targetAST) {
			return new ASTNode[] {};
		}

		/**
		 * Returns a sample node of a type suitable for storing
		 * in this property. The sample embeds the node itself.
		 * <p>
		 * For instance, for an Expression-valued property of a given
		 * Statement, this method returns an Expression that embeds
		 * this Statement node (as a descendent).
		 * </p>
		 * <p>
		 * Returns <code>null</code> if such an embedding is impossible.
		 * For instance, for an Name-valued property of a given
		 * Statement, this method returns <code>null</code> because
		 * an Expression cannot be embedded in a Name.
		 * </p>
		 * <p>
		 * This implementation returns <code>null</code>. Subclasses
		 * should reimplement to specify an embedding.
		 * </p>
		 *
		 * @return a sample node that embeds the given node,
		 *    and <code>null</code> if such an embedding is impossible
		 */
		public ASTNode wrap() {
			return null;
		}

		/**
		 * Undoes the effects of a previous <code>wrap</code>.
		 * <p>
		 * This implementation does nothing. Subclasses
		 * should reimplement if they reimplement <code>wrap</code>.
		 * </p>
		 */
		public void unwrap() {
		}

		/**
		 * Returns whether this property is compulsory, in that every node
		 * must have a value at all times.
		 *
		 * @return <code>true</code> if the property is compulsory,
		 *    and <code>false</code> if the property may be null
		 */
		public final boolean isCompulsory() {
			return this.compulsory;
		}

		/**
		 * Returns the value of this property.
		 * <p>
		 * This implementation throws an unchecked exception. Subclasses
		 * should reimplement.
		 * </p>
		 *
		 * @return the property value, or <code>null</code> if no value
		 */
		public ASTNode get() {
			throw new RuntimeException("get not implemented"); //$NON-NLS-1$
		}

		/**
		 * Sets or clears the value of this property.
		 * <p>
		 * This implementation throws an unchecked exception. Subclasses
		 * should reimplement.
		 * </p>
		 *
		 * @param value the property value, or <code>null</code> if no value
		 */
		public void set(ASTNode value) {
			throw new RuntimeException("get(" + value + ") not implemented"); //$NON-NLS-1$ //$NON-NLS-2$
		}

		@Override
		public String toString() {
			return "Property(" + this.propertyName + ", " + this.compulsory + ", " + this.nodeType + ")"; //$NON-NLS-1$ //$NON-NLS-2$ //$NON-NLS-3$ //$NON-NLS-4$
		}
	}

	/**
	 * Exercises the given property of the given node.
	 *
	 * @param node the node to test
	 * @param prop the property descriptor
	 */
	void genericPropertyTest(ASTNode node, Property prop) {

		ASTNode x1 = prop.sample(node.getAST(), false);
		prop.set(x1);
		assertTrue(prop.get() == x1);
		assertTrue(x1.getParent() == node);

		// check handling of null
		if (prop.isCompulsory()) {
			try {
				prop.set(null);
				assertTrue(false);
			} catch (RuntimeException e) {
				// pass
			}
		} else {
			long previousCount = node.getAST().modificationCount();
			prop.set(null);
			assertTrue(prop.get() == null);
			assertTrue(node.getAST().modificationCount() > previousCount);
		}

		// check that a child from a different AST is detected
		try {
			AST newAST = AST.newAST(node.getAST().apiLevel(), true);
			prop.set(prop.sample(newAST, false));
			assertTrue(false);
		} catch (RuntimeException e) {
			// pass
		}

		// check that a child with a parent is detected
		try {
			ASTNode b1 = prop.sample(node.getAST(), true);
			prop.set(b1); // bogus: already has parent
			assertTrue(false);
		} catch (RuntimeException e) {
			// pass
		}

		// check that a cycle is detected
		assertTrue(node.getParent() == null);
		ASTNode s1 = null;
		try {
			s1 = prop.wrap();
			if (s1 != null) {
				prop.set(s1);  // bogus: creates a cycle
				assertTrue(false);
			}
		} catch (RuntimeException e) {
			// pass
		} finally {
			if (s1 != null) {
				prop.unwrap();
				assertTrue(node.getParent() == null);
			}
		}

		// check that a child of the wrong type is detected
		ASTNode b1[] = prop.counterExamples(node.getAST());
		for (int i = 0; i < b1.length; i++) {
			try {
				prop.set(b1[i]); // bogus: wrong type
				assertTrue(false);
			} catch (RuntimeException e) {
				// pass
			}
		}

	}

	/**
	 * Exercises the given property of the given node.
	 *
	 * @param node the node to test
	 * @param children the node to test
	 * @param prop the property descriptor
	 */
	void genericPropertyListTest(ASTNode node, List children, Property prop) {

		// wipe the slate clean
		children.clear();
		assertTrue(children.size() == 0);

		// add a child
		ASTNode x1 = prop.sample(node.getAST(), false);
		long previousCount = node.getAST().modificationCount();
		children.add(x1);
		assertTrue(node.getAST().modificationCount() > previousCount);
		assertTrue(children.size() == 1);
		assertTrue(children.get(0) == x1);
		assertTrue(x1.getParent() == node);

		// add a second child
		ASTNode x2 = prop.sample(node.getAST(), false);
		previousCount = node.getAST().modificationCount();
		children.add(x2);
		assertTrue(node.getAST().modificationCount() > previousCount);
		assertTrue(children.size() == 2);
		assertTrue(children.get(0) == x1);
		assertTrue(children.get(1) == x2);
		assertTrue(x1.getParent() == node);
		assertTrue(x2.getParent() == node);

		// remove the first child
		previousCount = node.getAST().modificationCount();
		children.remove(0);
		assertTrue(node.getAST().modificationCount() > previousCount);
		assertTrue(children.size() == 1);
		assertTrue(children.get(0) == x2);
		assertTrue(x1.getParent() == null);
		assertTrue(x2.getParent() == node);

		// remove the remaining child
		previousCount = node.getAST().modificationCount();
		children.remove(x2);
		assertTrue(node.getAST().modificationCount() > previousCount);
		assertTrue(children.size() == 0);
		assertTrue(x1.getParent() == null);
		assertTrue(x2.getParent() == null);

		// check that null is never allowed
		try {
			children.add(null);
			assertTrue(false);
		} catch (RuntimeException e) {
			// pass
		}

		// check that a child from a different AST is detected
		try {
			AST newAST = AST.newAST(node.getAST().apiLevel(), true);
			children.add(prop.sample(newAST, false));
			assertTrue(false);
		} catch (RuntimeException e) {
			// pass
		}

		// check that a child with a parent is detected
		try {
			ASTNode b1 = prop.sample(node.getAST(), true);
			children.add(b1); // bogus: already has parent
			assertTrue(false);
		} catch (RuntimeException e) {
			// pass
		}

		// check that a cycle is detected
		assertTrue(node.getParent() == null);
		ASTNode s1 = null;
		try {
			s1 = prop.wrap();
			if (s1 != null) {
				children.add(s1);  // bogus: creates a cycle
				assertTrue(false);
			}
		} catch (RuntimeException e) {
			// pass
		} finally {
			if (s1 != null) {
				prop.unwrap();
				assertTrue(node.getParent() == null);
			}
		}

		// check that a child of the wrong type is detected
		ASTNode b1[] = prop.counterExamples(node.getAST());
		for (int i = 0; i < b1.length; i++) {
			try {
				children.add(b1[i]); // bogus: wrong type
				assertTrue(false);
			} catch (RuntimeException e) {
				// pass
			}
		}

	}

	@SuppressWarnings("deprecation")
	private static int getApiLevel(String s) {
		if (s == null)
			return AST.JLS12;
		switch (s) {
		case JavaCore.VERSION_1_2 : return AST.JLS2;
        case JavaCore.VERSION_1_3: return AST.JLS3;
        case JavaCore.VERSION_1_4: return AST.JLS4;
        case JavaCore.VERSION_1_5: return AST.JLS4;
        case JavaCore.VERSION_1_6: return AST.JLS4;
        case JavaCore.VERSION_1_7: return AST.JLS4;
        case JavaCore.VERSION_1_8: return AST.JLS8;
        case JavaCore.VERSION_9: return AST.JLS9;
        case JavaCore.VERSION_10: return AST.JLS10;
        case JavaCore.VERSION_11: return AST.JLS11;
        case JavaCore.VERSION_12: return AST.JLS12;
        case JavaCore.VERSION_13: return AST.JLS13;
        case JavaCore.VERSION_14: return AST.JLS14;
        case JavaCore.VERSION_15: return AST.JLS15;
        case JavaCore.VERSION_16: return AST.JLS16;
        case JavaCore.VERSION_17: return AST.JLS17;
        case JavaCore.VERSION_18: return AST.JLS18;
        case JavaCore.VERSION_19: return AST.JLS19;
        case JavaCore.VERSION_20: return AST.JLS20;
        default:  return AST.JLS2;
		}
	}
	/** @deprecated using deprecated code */
	public void testAST() {

		assertSame(AST.JLS2, 2);
		assertSame(JLS3_INTERNAL, 3);

		AST a0 = new AST(); // deprecated, now 3 from JavaCore.defaultOptions
		int apiLevelCal = ASTTest.getApiLevel(JavaCore.getDefaultOptions().get(JavaCore.COMPILER_SOURCE));
		assertTrue(a0.apiLevel() == apiLevelCal);
		AST a1 = new AST(new HashMap()); // deprecated, but still 2.0
		assertTrue(a1.apiLevel() == AST.JLS2);
		AST a2 = AST.newAST(AST.JLS2, false);
		assertTrue(a2.apiLevel() == AST.JLS2);
		AST a3 = AST.newAST(JLS3_INTERNAL, false);
		assertTrue(a3.apiLevel() == JLS3_INTERNAL);

		// modification count is always non-negative
		assertTrue(this.ast.modificationCount() >= 0);

		// modification count increases for node creations
		long previousCount = this.ast.modificationCount();
		SimpleName x = this.ast.newSimpleName("first"); //$NON-NLS-1$
		assertTrue(this.ast.modificationCount() > previousCount);

		// modification count does not increase for reading node attributes
		previousCount = this.ast.modificationCount();
		x.getIdentifier();
		x.getParent();
		x.getRoot();
		x.getAST();
		x.getFlags();
		x.getStartPosition();
		x.getLength();
		x.equals(x);
		assertTrue(this.ast.modificationCount() == previousCount);

		// modification count does not increase for reading or writing properties
		previousCount = this.ast.modificationCount();
		x.getProperty("any"); //$NON-NLS-1$
		x.setProperty("any", "value"); // N.B. //$NON-NLS-1$ //$NON-NLS-2$
		x.properties();
		assertTrue(this.ast.modificationCount() == previousCount);

		// modification count increases for changing node attributes
		previousCount = this.ast.modificationCount();
		x.setIdentifier("second"); //$NON-NLS-1$
		assertTrue(this.ast.modificationCount() > previousCount);

		previousCount = this.ast.modificationCount();
		x.setFlags(0);
		assertTrue(this.ast.modificationCount() > previousCount);

		previousCount = this.ast.modificationCount();
		x.setSourceRange(-1,0);
		assertTrue(this.ast.modificationCount() > previousCount);
	}

	public void testWellKnownBindings() {

		// well known bindings
		String[] wkbs = {
			"byte", "char", "short", "int", "long", //$NON-NLS-1$ //$NON-NLS-2$ //$NON-NLS-3$ //$NON-NLS-4$ //$NON-NLS-5$
			"boolean", "float", "double", "void", //$NON-NLS-1$ //$NON-NLS-2$ //$NON-NLS-3$ //$NON-NLS-4$
			"java.lang.AssertionError", //$NON-NLS-1$
			"java.lang.Class", //$NON-NLS-1$
			"java.lang.Cloneable", //$NON-NLS-1$
			"java.lang.Error", //$NON-NLS-1$
			"java.lang.Exception", //$NON-NLS-1$
			"java.lang.Object", //$NON-NLS-1$
			"java.lang.RuntimeException", //$NON-NLS-1$
			"java.lang.String", //$NON-NLS-1$
			"java.lang.StringBuffer", //$NON-NLS-1$
			"java.lang.Throwable", //$NON-NLS-1$
			"java.io.Serializable", //$NON-NLS-1$
			"java.lang.Boolean", //$NON-NLS-1$
			"java.lang.Byte", //$NON-NLS-1$
			"java.lang.Character", //$NON-NLS-1$
			"java.lang.Double", //$NON-NLS-1$
			"java.lang.Float", //$NON-NLS-1$
			"java.lang.Integer", //$NON-NLS-1$
			"java.lang.Long", //$NON-NLS-1$
			"java.lang.Short", //$NON-NLS-1$
			"java.lang.Void", //$NON-NLS-1$
		};

		// no-so-well-known bindings
		String[] nwkbs = {
			"verylong", //$NON-NLS-1$
			"java.lang.Math", //$NON-NLS-1$
			"com.example.MyCode", //$NON-NLS-1$
		};

		// none of the well known bindings resolve in a plain AST
		for (int i = 0; i<wkbs.length; i++) {
			assertTrue(this.ast.resolveWellKnownType(wkbs[i]) == null);
		}

		// none of the no so well known bindings resolve either
		for (int i = 0; i<nwkbs.length; i++) {
			assertTrue(this.ast.resolveWellKnownType(nwkbs[i]) == null);
		}
	}

	public void testSimpleName() {
		long previousCount = this.ast.modificationCount();
		SimpleName x = this.ast.newSimpleName("foo"); //$NON-NLS-1$
		assertTrue(this.ast.modificationCount() > previousCount);
		previousCount = this.ast.modificationCount();
		assertTrue(x.getAST() == this.ast);
		assertTrue(x.getParent() == null);
		assertTrue("foo".equals(x.getIdentifier())); //$NON-NLS-1$
		assertTrue("foo".equals(x.getFullyQualifiedName())); //$NON-NLS-1$
		assertTrue(x.getNodeType() == ASTNode.SIMPLE_NAME);
		assertTrue(x.isDeclaration() == false);
		assertTrue(x.structuralPropertiesForType() == SimpleName.propertyDescriptors(this.ast.apiLevel()));
		// make sure that reading did not change modification count
		assertTrue(this.ast.modificationCount() == previousCount);

		previousCount = this.ast.modificationCount();
		x.setIdentifier("bar"); //$NON-NLS-1$
		assertTrue(this.ast.modificationCount() > previousCount);
		assertTrue("bar".equals(x.getIdentifier())); //$NON-NLS-1$
		assertTrue("bar".equals(x.getFullyQualifiedName())); //$NON-NLS-1$

		// check that property cannot be set to null
		try {
			x.setIdentifier(null);
			assertTrue(false);
		} catch (RuntimeException e) {
			// pass
		}

		// check that property cannot be set to keyword or reserved work
		String[] reserved  =
				new String[] {
						"true", "false", "null", // literals //$NON-NLS-1$ //$NON-NLS-2$ //$NON-NLS-3$
						"abstract", "default", "if", "private", "this", //$NON-NLS-1$ //$NON-NLS-2$ //$NON-NLS-3$ //$NON-NLS-4$ //$NON-NLS-5$
						"boolean", "do", "implements", "protected", "throw", //$NON-NLS-1$ //$NON-NLS-2$ //$NON-NLS-3$ //$NON-NLS-4$ //$NON-NLS-5$
						"break", "double", "import", "public", "throws", //$NON-NLS-1$ //$NON-NLS-2$ //$NON-NLS-3$ //$NON-NLS-4$ //$NON-NLS-5$
						"byte", "else", "instanceof", "return", "transient", //$NON-NLS-1$ //$NON-NLS-2$ //$NON-NLS-3$ //$NON-NLS-4$ //$NON-NLS-5$
						"case", "extends", "int", "short", "try", //$NON-NLS-1$ //$NON-NLS-2$ //$NON-NLS-3$ //$NON-NLS-4$ //$NON-NLS-5$
						"catch", "final", "interface", "static", "void", //$NON-NLS-1$ //$NON-NLS-2$ //$NON-NLS-3$ //$NON-NLS-4$ //$NON-NLS-5$
						"char", "finally", "long", "strictfp", "volatile", //$NON-NLS-1$ //$NON-NLS-2$ //$NON-NLS-3$ //$NON-NLS-4$ //$NON-NLS-5$
						"class", "float", "native", "super", "while", //$NON-NLS-1$ //$NON-NLS-2$ //$NON-NLS-3$ //$NON-NLS-4$ //$NON-NLS-5$
						"const", "for", "new", "switch", //$NON-NLS-1$ //$NON-NLS-2$ //$NON-NLS-3$ //$NON-NLS-4$
						"continue", "goto", "package", "synchronized"}; //$NON-NLS-1$ //$NON-NLS-2$ //$NON-NLS-3$ //$NON-NLS-4$
		for (int i=0; i<reserved.length; i++) {
			try {
				x.setIdentifier(reserved[i]);
				assertTrue(false);
			} catch (RuntimeException e) {
				// pass
			}
		}

		// check that property cannot be set to keyword or reserved work
		String[] bogus  =
				new String[] {
						"a b", "a ", " a", // literals //$NON-NLS-1$ //$NON-NLS-2$ //$NON-NLS-3$
						"a-b", "a[]", "a<T>", //$NON-NLS-1$ //$NON-NLS-2$ //$NON-NLS-3$
						"", " ", "a.b"}; //$NON-NLS-1$ //$NON-NLS-2$ //$NON-NLS-3$
		for (int i=0; i<bogus.length; i++) {
			try {
				x.setIdentifier(bogus[i]);
				assertTrue(false);
			} catch (RuntimeException e) {
				// pass
			}
		}
		// check that "assert" is not considered a keyword
		// "assert" only became a keyword in J2SE 1.4 and we do *not* want to
		// preclude the AST API from being used to analyze pre-1.4 code
		x.setIdentifier("assert"); //$NON-NLS-1$

		// check that "enum" is not considered a keyword
		// "enum" only became a keyword in J2SE 1.5 and we do *not* want to
		// preclude the AST API from being used to analyze pre-1.5 code
		x.setIdentifier("enum"); //$NON-NLS-1$

		// check that isDeclaration works
		QualifiedName y = this.ast.newQualifiedName(this.ast.newSimpleName("a"), x); //$NON-NLS-1$
		assertTrue(x.isDeclaration() == false);
		y.setName(this.ast.newSimpleName("b")); //$NON-NLS-1$
		assertTrue(x.isDeclaration() == false);

		TypeDeclaration td = this.ast.newTypeDeclaration();
		td.setName(x);
		assertTrue(x.isDeclaration() == true);
		td.setName(this.ast.newSimpleName("b")); //$NON-NLS-1$
		assertTrue(x.isDeclaration() == false);

		MethodDeclaration md = this.ast.newMethodDeclaration();
		md.setName(x);
		assertTrue(x.isDeclaration() == true);
		md.setName(this.ast.newSimpleName("b")); //$NON-NLS-1$
		assertTrue(x.isDeclaration() == false);

		SingleVariableDeclaration vd = this.ast.newSingleVariableDeclaration();
		vd.setName(x);
		assertTrue(x.isDeclaration() == true);
		vd.setName(this.ast.newSimpleName("b")); //$NON-NLS-1$
		assertTrue(x.isDeclaration() == false);

		VariableDeclarationFragment fd = this.ast.newVariableDeclarationFragment();
		fd.setName(x);
		assertTrue(x.isDeclaration() == true);
		fd.setName(this.ast.newSimpleName("b")); //$NON-NLS-1$
		assertTrue(x.isDeclaration() == false);

		if (this.ast.apiLevel() >= JLS3_INTERNAL) {
			AnnotationTypeDeclaration atd = this.ast.newAnnotationTypeDeclaration();
			atd.setName(x);
			assertTrue(x.isDeclaration() == true);
			atd.setName(this.ast.newSimpleName("b")); //$NON-NLS-1$
			assertTrue(x.isDeclaration() == false);
		}

		if (this.ast.apiLevel() >= JLS3_INTERNAL) {
			AnnotationTypeMemberDeclaration atmd = this.ast.newAnnotationTypeMemberDeclaration();
			atmd.setName(x);
			assertTrue(x.isDeclaration() == true);
			atmd.setName(this.ast.newSimpleName("b")); //$NON-NLS-1$
			assertTrue(x.isDeclaration() == false);
		}

	}

	public void testQualifiedName() {
		long previousCount = this.ast.modificationCount();
		final QualifiedName x = this.ast.newQualifiedName(
			this.ast.newSimpleName("q"), //$NON-NLS-1$
			this.ast.newSimpleName("i")); //$NON-NLS-1$
		assertTrue(this.ast.modificationCount() > previousCount);
		previousCount = this.ast.modificationCount();
		assertTrue(x.getAST() == this.ast);
		assertTrue(x.getParent() == null);
		assertTrue(x.getQualifier().getParent() == x);
		assertTrue(x.getName().getParent() == x);
		assertTrue(x.getName().isDeclaration() == false);
		assertTrue(x.getNodeType() == ASTNode.QUALIFIED_NAME);
		assertTrue("q.i".equals(x.getFullyQualifiedName())); //$NON-NLS-1$
		assertTrue(x.structuralPropertiesForType() == QualifiedName.propertyDescriptors(this.ast.apiLevel()));
		// make sure that reading did not change modification count
		assertTrue(this.ast.modificationCount() == previousCount);

		genericPropertyTest(x, new Property("Qualifier", true, Name.class) { //$NON-NLS-1$
			@Override
			public ASTNode sample(AST targetAst, boolean parented) {
				QualifiedName result = targetAst.newQualifiedName(
					targetAst.newSimpleName("a"), //$NON-NLS-1$
					targetAst.newSimpleName("b")); //$NON-NLS-1$
				if (parented) {
					targetAst.newExpressionStatement(result);
				}
				return result;
			}
			@Override
			public ASTNode wrap() {
				QualifiedName s1 = ASTTest.this.ast.newQualifiedName(x, ASTTest.this.ast.newSimpleName("z")); //$NON-NLS-1$
				return s1;
			}
			@Override
			public void unwrap() {
				QualifiedName s1 = (QualifiedName) x.getParent();
				s1.setQualifier(ASTTest.this.ast.newSimpleName("z")); //$NON-NLS-1$
			}
			@Override
			public ASTNode get() {
				return x.getQualifier();
			}
			@Override
			public void set(ASTNode value) {
				x.setQualifier((Name) value);
			}
		});

		genericPropertyTest(x, new Property("Name", true, SimpleName.class) { //$NON-NLS-1$
			@Override
			public ASTNode sample(AST targetAst, boolean parented) {
				SimpleName result = targetAst.newSimpleName("foo"); //$NON-NLS-1$
				if (parented) {
					targetAst.newExpressionStatement(result);
				}
				return result;
			}
			@Override
			public ASTNode get() {
				return x.getName();
			}
			@Override
			public void set(ASTNode value) {
				x.setName((SimpleName) value);
			}
		});

		// test fullyQualifiedName on nested names
		Name q0 = this.ast.newName(new String[] {"a", "bb", "ccc", "dddd", "eeeee", "ffffff"});
		assertTrue("a.bb.ccc.dddd.eeeee.ffffff".equals(q0.getFullyQualifiedName())); //$NON-NLS-1$

	}

	public void testNameFactories() {
		long previousCount = this.ast.modificationCount();
		Name x = this.ast.newName("foo"); //$NON-NLS-1$
		assertTrue(this.ast.modificationCount() > previousCount);
		previousCount = this.ast.modificationCount();
		assertTrue(x.getAST() == this.ast);
		assertTrue(x.getParent() == null);
		assertTrue("foo".equals(x.getFullyQualifiedName())); //$NON-NLS-1$
		assertTrue(x.getNodeType() == ASTNode.SIMPLE_NAME);

		previousCount = this.ast.modificationCount();
		x = this.ast.newName("foo.bar"); //$NON-NLS-1$
		assertTrue(this.ast.modificationCount() > previousCount);
		previousCount = this.ast.modificationCount();
		assertTrue(x.getAST() == this.ast);
		assertTrue(x.getParent() == null);
		assertTrue("foo.bar".equals(x.getFullyQualifiedName())); //$NON-NLS-1$
		assertTrue(x.getNodeType() == ASTNode.QUALIFIED_NAME);
		QualifiedName q = (QualifiedName) x;
		assertTrue("bar".equals(q.getName().getFullyQualifiedName())); //$NON-NLS-1$
		assertTrue("foo".equals(q.getQualifier().getFullyQualifiedName())); //$NON-NLS-1$

		// check that simple and qualified names work
		String[] legal  =
				new String[] {
						"a", "abcdef", "XYZZY", //$NON-NLS-1$ //$NON-NLS-2$ //$NON-NLS-3$
						"a.b", "java.lang.Object", "a.b.c.d.e"}; //$NON-NLS-1$ //$NON-NLS-2$ //$NON-NLS-3$
		for (int i=0; i<legal.length; i++) {
			try {
				x = this.ast.newName(legal[i]);
				assertTrue(legal[i].equals(x.getFullyQualifiedName()));
			} catch (RuntimeException e) {
				assertTrue(false);
			}
		}

		// check that property cannot be set to keyword or reserved work
		String[] bogus  =
				new String[] {
						"", ".", ".a", //$NON-NLS-1$ //$NON-NLS-2$ //$NON-NLS-3$
						"a.", "a..b", "..a"}; //$NON-NLS-1$ //$NON-NLS-2$ //$NON-NLS-3$
		for (int i=0; i<bogus.length; i++) {
			try {
				x = this.ast.newName(bogus[i]);
				assertTrue(false);
			} catch (RuntimeException e) {
				// pass
			}
		}
	}

	public void testNullLiteral() {
		long previousCount = this.ast.modificationCount();
		NullLiteral x = this.ast.newNullLiteral();
		assertTrue(this.ast.modificationCount() > previousCount);
		previousCount = this.ast.modificationCount();
		assertTrue(x.getAST() == this.ast);
		assertTrue(x.getParent() == null);
		assertTrue(x.getNodeType() == ASTNode.NULL_LITERAL);
		assertTrue(x.structuralPropertiesForType() == NullLiteral.propertyDescriptors(this.ast.apiLevel()));
		// make sure that reading did not change modification count
		assertTrue(this.ast.modificationCount() == previousCount);

	}

	public void testBooleanLiteral() {
		long previousCount = this.ast.modificationCount();
		BooleanLiteral x = this.ast.newBooleanLiteral(true);
		assertTrue(this.ast.modificationCount() > previousCount);
		previousCount = this.ast.modificationCount();
		assertTrue(x.getAST() == this.ast);
		assertTrue(x.getParent() == null);
		assertTrue(x.booleanValue() == true);
		assertTrue(x.getNodeType() == ASTNode.BOOLEAN_LITERAL);
		assertTrue(x.structuralPropertiesForType() == BooleanLiteral.propertyDescriptors(this.ast.apiLevel()));
		// make sure that reading did not change modification count
		assertTrue(this.ast.modificationCount() == previousCount);

		previousCount = this.ast.modificationCount();
		x.setBooleanValue(false);
		assertTrue(this.ast.modificationCount() > previousCount);
		assertTrue(x.booleanValue() == false);

		previousCount = this.ast.modificationCount();
		x.setBooleanValue(true);
		assertTrue(this.ast.modificationCount() > previousCount);
		assertTrue(x.booleanValue() == true);
	}

	public void testStringLiteral() {
		long previousCount = this.ast.modificationCount();
		// check 0-arg factory first
		StringLiteral x = this.ast.newStringLiteral();
		assertTrue(this.ast.modificationCount() > previousCount);
		previousCount = this.ast.modificationCount();
		assertTrue(x.getAST() == this.ast);
		assertTrue(x.getParent() == null);
		assertTrue("\"\"".equals(x.getEscapedValue())); //$NON-NLS-1$
		assertTrue("".equals(x.getLiteralValue())); //$NON-NLS-1$
		assertTrue(x.getNodeType() == ASTNode.STRING_LITERAL);
		assertTrue(x.structuralPropertiesForType() == StringLiteral.propertyDescriptors(this.ast.apiLevel()));
		// make sure that reading did not change modification count
		assertTrue(this.ast.modificationCount() == previousCount);

		previousCount = this.ast.modificationCount();
		x.setEscapedValue("\"bye\""); //$NON-NLS-1$
		assertTrue(this.ast.modificationCount() > previousCount);
		assertTrue("\"bye\"".equals(x.getEscapedValue())); //$NON-NLS-1$
		assertTrue("bye".equals(x.getLiteralValue())); //$NON-NLS-1$

		previousCount = this.ast.modificationCount();
		x.setLiteralValue("hi"); //$NON-NLS-1$
		assertTrue(this.ast.modificationCount() > previousCount);
		assertTrue("\"hi\"".equals(x.getEscapedValue())); //$NON-NLS-1$
		assertTrue("hi".equals(x.getLiteralValue())); //$NON-NLS-1$

		previousCount = this.ast.modificationCount();
		x.setLiteralValue("\\012\\015"); //$NON-NLS-1$
		assertTrue(this.ast.modificationCount() > previousCount);
		assertEquals("different", "\"\\\\012\\\\015\"", x.getEscapedValue()); //$NON-NLS-1$
		assertTrue("\\012\\015".equals(x.getLiteralValue())); //$NON-NLS-1$

		previousCount = this.ast.modificationCount();
		x.setLiteralValue("\012\015"); //$NON-NLS-1$
		assertTrue(this.ast.modificationCount() > previousCount);
		assertTrue("\n\r".equals(x.getLiteralValue())); //$NON-NLS-1$
		assertEquals("different", "\"\\n\\r\"", x.getEscapedValue()); //$NON-NLS-1$

		// check that property cannot be set to null
		try {
			x.setEscapedValue(null);
			assertTrue(false);
		} catch (RuntimeException e) {
			// pass
		}

		// check that property cannot be set to null
		try {
			x.setLiteralValue(null);
			assertTrue(false);
		} catch (RuntimeException e) {
			// pass
		}

		// test for 319900
		x.setLiteralValue("'");
		assertEquals("", "\"'\"", x.getEscapedValue());
		assertEquals("", "'", x.getLiteralValue());

		// test for 319900
		x.setEscapedValue("\"'\"");
		assertEquals("", "\"'\"", x.getEscapedValue());
		assertEquals("", "'", x.getLiteralValue());

		// test for bug 442614
		x.setLiteralValue("\0041");
		assertEquals("", "\"\\u00041\"", x.getEscapedValue());
		assertEquals("", "\u00041", x.getLiteralValue());
	}

	public void testStringLiteralUnicode() {
		AST localAst = AST.newAST(this.ast.apiLevel(), true);
		StringLiteral literal = localAst.newStringLiteral();
		literal.setEscapedValue("\"hello\\u0026\\u0050worl\\u0064\""); //$NON-NLS-1$
		assertTrue(literal.getLiteralValue().equals("hello&Pworld")); //$NON-NLS-1$

		localAst = AST.newAST(this.ast.apiLevel(), true);
		literal = localAst.newStringLiteral();
		literal.setEscapedValue("\"hello\\nworld\""); //$NON-NLS-1$
		assertTrue(literal.getLiteralValue().equals("hello\nworld")); //$NON-NLS-1$

		localAst = AST.newAST(this.ast.apiLevel(), true);
		literal = localAst.newStringLiteral();
		literal.setLiteralValue("hello\nworld"); //$NON-NLS-1$
		assertTrue(literal.getLiteralValue().equals("hello\nworld")); //$NON-NLS-1$

		localAst = AST.newAST(this.ast.apiLevel(), true);
		literal = localAst.newStringLiteral();
		literal.setLiteralValue("\n"); //$NON-NLS-1$
		assertTrue(literal.getEscapedValue().equals("\"\\n\"")); //$NON-NLS-1$
		assertTrue(literal.getLiteralValue().equals("\n")); //$NON-NLS-1$

		localAst = AST.newAST(this.ast.apiLevel(), true);
		literal = localAst.newStringLiteral();
		literal.setEscapedValue("\"hello\\\"world\""); //$NON-NLS-1$
		assertTrue(literal.getLiteralValue().equals("hello\"world")); //$NON-NLS-1$

		localAst = AST.newAST(this.ast.apiLevel(), true);
		literal = localAst.newStringLiteral();
		literal.setLiteralValue("hello\\u0026world"); //$NON-NLS-1$
		assertTrue(literal.getLiteralValue().equals("hello\\u0026world")); //$NON-NLS-1$

		localAst = AST.newAST(this.ast.apiLevel(), true);
		literal = localAst.newStringLiteral();
		literal.setLiteralValue("hello\\u0026world"); //$NON-NLS-1$
		assertTrue(literal.getEscapedValue().equals("\"hello\\\\u0026world\"")); //$NON-NLS-1$

		localAst = AST.newAST(this.ast.apiLevel(), true);
		literal = localAst.newStringLiteral();
		literal.setLiteralValue("\\u0001"); //$NON-NLS-1$
		assertTrue(literal.getEscapedValue().equals("\"\\\\u0001\"")); //$NON-NLS-1$
	}

	public void testCharacterLiteral() {
		long previousCount = this.ast.modificationCount();
		CharacterLiteral x = this.ast.newCharacterLiteral();
		assertTrue(this.ast.modificationCount() > previousCount);
		previousCount = this.ast.modificationCount();
		assertTrue(x.getAST() == this.ast);
		assertTrue(x.getParent() == null);
		assertTrue(x.getEscapedValue().startsWith("\'")); //$NON-NLS-1$
		assertTrue(x.getEscapedValue().endsWith("\'")); //$NON-NLS-1$
		assertTrue(x.getNodeType() == ASTNode.CHARACTER_LITERAL);
		assertTrue(x.structuralPropertiesForType() == CharacterLiteral.propertyDescriptors(this.ast.apiLevel()));
		// make sure that reading did not change modification count
		assertTrue(this.ast.modificationCount() == previousCount);

		previousCount = this.ast.modificationCount();
		x.setEscapedValue("\'z\'"); //$NON-NLS-1$
		assertTrue(this.ast.modificationCount() > previousCount);
		assertTrue("\'z\'".equals(x.getEscapedValue())); //$NON-NLS-1$
		assertTrue(x.charValue() == 'z');

		try {
			x.setEscapedValue("\"z\""); //$NON-NLS-1$
			assertTrue(false);
		} catch(IllegalArgumentException e) {
			// pass
		}

		// test other factory method
		previousCount = this.ast.modificationCount();
		CharacterLiteral y = this.ast.newCharacterLiteral();
		assertTrue(this.ast.modificationCount() > previousCount);
		assertTrue(y.getAST() == this.ast);
		assertTrue(y.getParent() == null);
		String v = y.getEscapedValue();
		assertTrue(v.length() >= 3 && v.charAt(0) == '\'' & v.charAt(v.length()-1 ) == '\'');

		// check that property cannot be set to null
		try {
			x.setEscapedValue(null);
			assertTrue(false);
		} catch (RuntimeException e) {
			// pass
		}

		// test escaped characters
		// b, t, n, f, r, ", ', \, 0, 1, 2, 3, 4, 5, 6, or 7
		try {
			x.setEscapedValue("\'\\b\'"); //$NON-NLS-1$
			x.setEscapedValue("\'\\t\'"); //$NON-NLS-1$
			x.setEscapedValue("\'\\n\'"); //$NON-NLS-1$
			x.setEscapedValue("\'\\f\'"); //$NON-NLS-1$
			x.setEscapedValue("\'\\\"\'"); //$NON-NLS-1$
			x.setEscapedValue("\'\\'\'"); //$NON-NLS-1$
			x.setEscapedValue("\'\\\\\'"); //$NON-NLS-1$
			x.setEscapedValue("\'\\0\'"); //$NON-NLS-1$
			x.setEscapedValue("\'\\1\'"); //$NON-NLS-1$
			x.setEscapedValue("\'\\2\'"); //$NON-NLS-1$
			x.setEscapedValue("\'\\3\'"); //$NON-NLS-1$
			x.setEscapedValue("\'\\4\'"); //$NON-NLS-1$
			x.setEscapedValue("\'\\5\'"); //$NON-NLS-1$
			x.setEscapedValue("\'\\6\'"); //$NON-NLS-1$
			x.setEscapedValue("\'\\7\'"); //$NON-NLS-1$
			x.setEscapedValue("\'\\u0041\'"); //$NON-NLS-1$
			assertTrue(x.charValue() == 'A');
		} catch(IllegalArgumentException e) {
			assertTrue(false);
		}

		x.setCharValue('\u0041');
		assertTrue(x.getEscapedValue().equals("\'A\'")); //$NON-NLS-1$
		x.setCharValue('\t');
		assertTrue(x.getEscapedValue().equals("\'\\t\'")); //$NON-NLS-1$
		x.setEscapedValue("\'\\\\\'"); //$NON-NLS-1$
		assertTrue(x.getEscapedValue().equals("\'\\\\\'")); //$NON-NLS-1$
		assertTrue(x.charValue() == '\\');
		x.setEscapedValue("\'\\\'\'"); //$NON-NLS-1$
		assertTrue(x.getEscapedValue().equals("\'\\\'\'")); //$NON-NLS-1$
		assertTrue(x.charValue() == '\'');
		x.setCharValue('\'');
		assertTrue(x.getEscapedValue().equals("\'\\\'\'")); //$NON-NLS-1$
		assertTrue(x.charValue() == '\'');
		x.setCharValue('\\');
		assertTrue(x.getEscapedValue().equals("\'\\\\\'")); //$NON-NLS-1$
		assertTrue(x.charValue() == '\\');
		x.setCharValue('\b');
		assertTrue(x.getEscapedValue().equals("\'\\b\'")); //$NON-NLS-1$
		x.setCharValue('\n');
		assertTrue(x.getEscapedValue().equals("\'\\n\'")); //$NON-NLS-1$
		x.setCharValue('\f');
		assertTrue(x.getEscapedValue().equals("\'\\f\'")); //$NON-NLS-1$
		x.setCharValue('\r');
		assertTrue(x.getEscapedValue().equals("\'\\r\'")); //$NON-NLS-1$
		x.setCharValue('\"');
		assertTrue(x.getEscapedValue().equals("\'\"\'")); //$NON-NLS-1$
		x.setCharValue('\0');
		assertTrue(x.getEscapedValue().equals("\'\\u0000\'")); //$NON-NLS-1$
		x.setCharValue('\1');
		assertTrue(x.getEscapedValue().equals("\'\\u0001\'")); //$NON-NLS-1$
		x.setCharValue('\2');
		assertTrue(x.getEscapedValue().equals("\'\\u0002\'")); //$NON-NLS-1$
		x.setCharValue('\3');
		assertTrue(x.getEscapedValue().equals("\'\\u0003\'")); //$NON-NLS-1$
		x.setCharValue('\4');
		assertTrue(x.getEscapedValue().equals("\'\\u0004\'")); //$NON-NLS-1$
		x.setCharValue('\5');
		assertTrue(x.getEscapedValue().equals("\'\\u0005\'")); //$NON-NLS-1$
		x.setCharValue('\6');
		assertTrue(x.getEscapedValue().equals("\'\\u0006\'")); //$NON-NLS-1$
		x.setCharValue('\7');
		assertTrue(x.getEscapedValue().equals("\'\\u0007\'")); //$NON-NLS-1$
		x.setCharValue('\33');
		assertTrue(x.getEscapedValue().equals("\'\\u001b\'")); //$NON-NLS-1$
		x.setCharValue('\41');
		assertTrue(x.getEscapedValue().equals("\'!\'")); //$NON-NLS-1$
	}

	public void testNumberLiteral() {
		long previousCount = this.ast.modificationCount();
		NumberLiteral x = this.ast.newNumberLiteral("1234"); //$NON-NLS-1$
		assertTrue(this.ast.modificationCount() > previousCount);
		previousCount = this.ast.modificationCount();
		assertTrue(x.getAST() == this.ast);
		assertTrue(x.getParent() == null);
		assertTrue("1234".equals(x.getToken())); //$NON-NLS-1$
		assertTrue(x.getNodeType() == ASTNode.NUMBER_LITERAL);
		assertTrue(x.structuralPropertiesForType() == NumberLiteral.propertyDescriptors(this.ast.apiLevel()));
		// make sure that reading did not change modification count
		assertTrue(this.ast.modificationCount() == previousCount);

		// test other factory method
		previousCount = this.ast.modificationCount();
		NumberLiteral y = this.ast.newNumberLiteral();
		assertTrue(this.ast.modificationCount() > previousCount);
		assertTrue(y.getAST() == this.ast);
		assertTrue(y.getParent() == null);
		assertTrue("0".equals(y.getToken())); //$NON-NLS-1$

		final String[] samples =
			{ "0", "1", "1234567890", //$NON-NLS-1$ //$NON-NLS-2$ //$NON-NLS-3$
			  "0L", "1L", "1234567890L", //$NON-NLS-1$ //$NON-NLS-2$ //$NON-NLS-3$
			  "0l", "1l", "1234567890l", //$NON-NLS-1$ //$NON-NLS-2$ //$NON-NLS-3$
			  "077", "0177", "012345670", //$NON-NLS-1$ //$NON-NLS-2$ //$NON-NLS-3$
			  "077L", "0177L", "012345670L", //$NON-NLS-1$ //$NON-NLS-2$ //$NON-NLS-3$
			  "077l", "0177l", "012345670l", //$NON-NLS-1$ //$NON-NLS-2$ //$NON-NLS-3$
			  "0x00", "0x1", "0x0123456789ABCDEF", //$NON-NLS-1$ //$NON-NLS-2$ //$NON-NLS-3$
			  "0x00L", "0x1L", "0x0123456789ABCDEFL", //$NON-NLS-1$ //$NON-NLS-2$ //$NON-NLS-3$
			  "0x00l", "0x1l", "0x0123456789ABCDEFl", //$NON-NLS-1$ //$NON-NLS-2$ //$NON-NLS-3$
			  "1e1f", "2.f", ".3f", "0f", "3.14f", "6.022137e+23f", //$NON-NLS-1$ //$NON-NLS-2$ //$NON-NLS-3$ //$NON-NLS-4$ //$NON-NLS-5$ //$NON-NLS-6$
			  "1e1", "2.", ".3", "0.0", "3.14", "1e-9d", "1e137", //$NON-NLS-1$ //$NON-NLS-2$ //$NON-NLS-3$ //$NON-NLS-4$ //$NON-NLS-5$ //$NON-NLS-6$ //$NON-NLS-7$
			};
		for (int i = 0; i < samples.length; i++) {
			previousCount = this.ast.modificationCount();
			x.setToken(samples[i]);
			assertTrue(this.ast.modificationCount() > previousCount);
			assertTrue(samples[i].equals(x.getToken()));
		}

		// check that property cannot be set to null
		try {
			x.setToken(null);
			assertTrue(false);
		} catch (RuntimeException e) {
			// pass
		}

	}

	public void testSimpleType() {
		long previousCount = this.ast.modificationCount();
		final SimpleType x = this.ast.newSimpleType(this.ast.newSimpleName("String")); //$NON-NLS-1$
		assertTrue(this.ast.modificationCount() > previousCount);
		previousCount = this.ast.modificationCount();
		assertTrue(x.getAST() == this.ast);
		assertTrue(x.getParent() == null);
		assertTrue(x.getName().getParent() == x);
		assertTrue(x.isSimpleType());
		assertTrue(!x.isArrayType());
		assertTrue(!x.isPrimitiveType());
		assertTrue(!x.isParameterizedType());
		assertTrue(!x.isQualifiedType());
		assertTrue(!x.isWildcardType());
		assertTrue(x.getNodeType() == ASTNode.SIMPLE_TYPE);
		assertTrue(x.structuralPropertiesForType() == SimpleType.propertyDescriptors(this.ast.apiLevel()));
		// make sure that reading did not change modification count
		assertTrue(this.ast.modificationCount() == previousCount);

		genericPropertyTest(x, new Property("Name", true, Name.class) { //$NON-NLS-1$
			@Override
			public ASTNode sample(AST targetAst, boolean parented) {
				SimpleName result = targetAst.newSimpleName("a"); //$NON-NLS-1$
				if (parented) {
					targetAst.newExpressionStatement(result);
				}
				return result;
			}
			@Override
			public ASTNode get() {
				return x.getName();
			}
			@Override
			public void set(ASTNode value) {
				x.setName((Name) value);
			}
		});
	}

	public void testPrimitiveType() {
		long previousCount = this.ast.modificationCount();
		PrimitiveType x = this.ast.newPrimitiveType(PrimitiveType.INT);
		assertTrue(this.ast.modificationCount() > previousCount);
		previousCount = this.ast.modificationCount();
		assertTrue(x.getAST() == this.ast);
		assertTrue(x.getParent() == null);
		assertTrue(x.getPrimitiveTypeCode().equals(PrimitiveType.INT));
		assertTrue(!x.isSimpleType());
		assertTrue(!x.isArrayType());
		assertTrue(x.isPrimitiveType());
		assertTrue(!x.isParameterizedType());
		assertTrue(!x.isQualifiedType());
		assertTrue(!x.isWildcardType());
		assertTrue(x.getNodeType() == ASTNode.PRIMITIVE_TYPE);
		assertTrue(x.structuralPropertiesForType() == PrimitiveType.propertyDescriptors(this.ast.apiLevel()));
		// make sure that reading did not change modification count
		assertTrue(this.ast.modificationCount() == previousCount);

		// check the names of the primitive type codes
		assertTrue(PrimitiveType.BYTE.toString().equals("byte")); //$NON-NLS-1$
		assertTrue(PrimitiveType.INT.toString().equals("int")); //$NON-NLS-1$
		assertTrue(PrimitiveType.BOOLEAN.toString().equals("boolean")); //$NON-NLS-1$
		assertTrue(PrimitiveType.CHAR.toString().equals("char")); //$NON-NLS-1$
		assertTrue(PrimitiveType.SHORT.toString().equals("short")); //$NON-NLS-1$
		assertTrue(PrimitiveType.LONG.toString().equals("long")); //$NON-NLS-1$
		assertTrue(PrimitiveType.FLOAT.toString().equals("float")); //$NON-NLS-1$
		assertTrue(PrimitiveType.DOUBLE.toString().equals("double")); //$NON-NLS-1$
		assertTrue(PrimitiveType.VOID.toString().equals("void")); //$NON-NLS-1$


		PrimitiveType.Code[] known = {
			PrimitiveType.BOOLEAN,
			PrimitiveType.BYTE,
			PrimitiveType.CHAR,
			PrimitiveType.INT,
			PrimitiveType.SHORT,
			PrimitiveType.LONG,
			PrimitiveType.FLOAT,
			PrimitiveType.DOUBLE,
			PrimitiveType.VOID,
		};

		// check all primitive type codes are distinct
		for (int i = 0; i < known.length; i++) {
			for (int j = 0; j < known.length; j++) {
				assertTrue(i == j || !known[i].equals(known[j]));
			}
		}

		// check all primitive type codes work
		for (int i = 0; i < known.length; i++) {
			previousCount = this.ast.modificationCount();
			x.setPrimitiveTypeCode(known[i]);
			assertTrue(this.ast.modificationCount() > previousCount);
			assertTrue(x.getPrimitiveTypeCode().equals(known[i]));
		}
		// ensure null does not work as a primitive type code
		try {
			x.setPrimitiveTypeCode(null);
			assertTrue(false);
		} catch (RuntimeException e) {
			// pass
		}

		// check toCode lookup of primitive type code by name
		for (int i = 0; i < known.length; i++) {
			String name = known[i].toString();
			assertTrue(PrimitiveType.toCode(name).equals(known[i]));
		}
		assertTrue(PrimitiveType.toCode("not-a-type") == null); //$NON-NLS-1$
	}

	/**
	 * @deprecated
	 */
	Type getArrayComponentType(ArrayType array) {
		return array.getComponentType();
	}
	/**
	 * @deprecated
	 */
	void setArrayComponentType(ArrayType array, Type type) {
		array.setComponentType(type);
	}
	public void testArrayType() {
		SimpleName x1 = this.ast.newSimpleName("String"); //$NON-NLS-1$
		SimpleType x2 = this.ast.newSimpleType(x1);
		long previousCount = this.ast.modificationCount();
		final ArrayType x = this.ast.newArrayType(x2);
		assertTrue(this.ast.modificationCount() > previousCount);
		previousCount = this.ast.modificationCount();
		assertTrue(x.getAST() == this.ast);
		assertTrue(x.getParent() == null);
		if (this.ast.apiLevel() < getJLS8()) {
			assertTrue(getArrayComponentType(x).getParent() == x);
		} else {
			assertTrue(x.getElementType().getParent() == x);
		}
		// make sure that reading did not change modification count
		assertTrue(this.ast.modificationCount() == previousCount);
		assertTrue(!x.isSimpleType());
		assertTrue(x.isArrayType());
		assertTrue(!x.isPrimitiveType());
		assertTrue(!x.isParameterizedType());
		assertTrue(!x.isQualifiedType());
		assertTrue(!x.isWildcardType());
		assertTrue(x.getNodeType() == ASTNode.ARRAY_TYPE);
		assertTrue(x.structuralPropertiesForType() == ArrayType.propertyDescriptors(this.ast.apiLevel()));

		assertTrue(x.getDimensions() == 1);
		assertTrue(x.getElementType() == x2);

		if (this.ast.apiLevel() < getJLS8()) {
			genericPropertyTest(x, new Property("ComponentType", true, Type.class) { //$NON-NLS-1$
				@Override
				public ASTNode sample(AST targetAst, boolean parented) {
					SimpleType result = targetAst.newSimpleType(
						targetAst.newSimpleName("a")); //$NON-NLS-1$
					if (parented) {
						targetAst.newArrayType(result);
					}
					return result;
				}
				@Override
				public ASTNode wrap() {
					ArrayType result = ASTTest.this.ast.newArrayType(x);
					return result;
				}
				@Override
				public void unwrap() {
					ArrayType a = (ArrayType) x.getParent();
					setArrayComponentType(a, ASTTest.this.ast.newPrimitiveType(PrimitiveType.INT));
				}
				@Override
				public ASTNode get() {
					return getArrayComponentType(x);
				}
				@Override
				public void set(ASTNode value) {
					setArrayComponentType(x, (Type) value);
				}
			});

			setArrayComponentType(x,
				this.ast.newArrayType(this.ast.newPrimitiveType(PrimitiveType.INT), 4));
			assertTrue(x.getDimensions() == 5);
			assertTrue(x.getElementType().isPrimitiveType());
			final ArrayType x3 = this.ast.newArrayType(x, 2);
			assertTrue(x3.getDimensions() == 7);
		} else {
			genericPropertyTest(x, new Property("ElementType", true, Type.class) { //$NON-NLS-1$
				@Override
				public ASTNode sample(AST targetAst, boolean parented) {
					SimpleType result = targetAst.newSimpleType(
						targetAst.newSimpleName("a")); //$NON-NLS-1$
					if (parented) {
						targetAst.newArrayType(result);
					}
					return result;
				}
				@Override
				public ASTNode wrap() {
					ArrayType result = ASTTest.this.ast.newArrayType(x, 5);
					return result;
				}
				@Override
				public void unwrap() {
					ArrayType a = (ArrayType) x.getParent();
					a.setElementType(ASTTest.this.ast.newPrimitiveType(PrimitiveType.INT));
				}
				@Override
				public ASTNode get() {
					return x.getElementType();
				}
				@Override
				public void set(ASTNode value) {
					x.setElementType((Type) value);
				}
			});

			x.setElementType(this.ast.newPrimitiveType(PrimitiveType.INT));
			assertTrue(x.getDimensions() == 1);
			assertTrue(x.getElementType().isPrimitiveType());
		}

		try {
			this.ast.newArrayType(null, 2);
		} catch(IllegalArgumentException e) {
			// ignore - expected
		}
		try {
			this.ast.newArrayType(x, 0);
		} catch(IllegalArgumentException e) {
			// ignore - expected
		}
		try {
			this.ast.newArrayType(x, 100000);
		} catch(IllegalArgumentException e) {
			// ignore - expected
		}
	}

	/** @deprecated using deprecated code */
	public void testParameterizedType() {
		if (this.ast.apiLevel() == AST.JLS2) {
			// node type introduced in 3.0 API
			try {
				this.ast.newParameterizedType(this.ast.newSimpleType(this.ast.newSimpleName("String"))); //$NON-NLS-1$
				assertTrue(false);
			} catch (UnsupportedOperationException e) {
				// pass
			}
			return;
		}
		long previousCount = this.ast.modificationCount();
		Type t = this.ast.newSimpleType(this.ast.newSimpleName("String")); //$NON-NLS-1$
		final ParameterizedType x = this.ast.newParameterizedType(t);
		assertTrue(this.ast.modificationCount() > previousCount);
		previousCount = this.ast.modificationCount();
		assertTrue(x.getAST() == this.ast);
		assertTrue(x.getParent() == null);
		assertTrue(x.getType() == t);
		assertTrue(x.getType().getParent() == x);
		assertTrue(!x.isSimpleType());
		assertTrue(!x.isArrayType());
		assertTrue(!x.isPrimitiveType());
		assertTrue(x.isParameterizedType());
		assertTrue(!x.isQualifiedType());
		assertTrue(!x.isWildcardType());
		assertTrue(x.getNodeType() == ASTNode.PARAMETERIZED_TYPE);
		assertTrue(x.typeArguments().size() == 0);
		assertTrue(x.structuralPropertiesForType() == ParameterizedType.propertyDescriptors(this.ast.apiLevel()));
		// make sure that reading did not change modification count
		assertTrue(this.ast.modificationCount() == previousCount);

		genericPropertyTest(x, new Property("Type", true, Type.class) { //$NON-NLS-1$
			@Override
			public ASTNode sample(AST targetAst, boolean parented) {
				SimpleType result =
				targetAst.newSimpleType(
						targetAst.newSimpleName("a")); //$NON-NLS-1$
				if (parented) {
					targetAst.newArrayType(result);
				}
				return result;
			}
			@Override
			public ASTNode wrap() {
				ParameterizedType s1 = ASTTest.this.ast.newParameterizedType(x); //$NON-NLS-1$
				return s1;
			}
			@Override
			public void unwrap() {
				ParameterizedType s1 = (ParameterizedType) x.getParent();
				s1.setType(ASTTest.this.ast.newSimpleType(ASTTest.this.ast.newSimpleName("z"))); //$NON-NLS-1$
			}
			@Override
			public ASTNode get() {
				return x.getType();
			}
			@Override
			public void set(ASTNode value) {
				x.setType((Type) value);
			}
		});
		genericPropertyListTest(x, x.typeArguments(),
		  new Property("Arguments", true, Type.class) { //$NON-NLS-1$
			@Override
			public ASTNode sample(AST targetAst, boolean parented) {
				PrimitiveType result = targetAst.newPrimitiveType(PrimitiveType.INT);
				if (parented) {
					targetAst.newArrayType(result);
				}
				return result;
			}
			@Override
			public ASTNode wrap() {
				// return Type that embeds x
				ParameterizedType s1 = ASTTest.this.ast.newParameterizedType(ASTTest.this.ast.newSimpleType(ASTTest.this.ast.newSimpleName("foo"))); //$NON-NLS-1$
				s1.typeArguments().add(x);
				return s1;
			}
			@Override
			public void unwrap() {
				ParameterizedType s1 = (ParameterizedType) x.getParent();
				s1.typeArguments().remove(x);
			}
		});
	}

	/** @deprecated using deprecated code */
	public void testQualifiedType() {
		if (this.ast.apiLevel() == AST.JLS2) {
			// node type introduced in 3.0 API
			try {
				this.ast.newQualifiedType(
						this.ast.newSimpleType(this.ast.newSimpleName("q")), //$NON-NLS-1$
						this.ast.newSimpleName("i")); //$NON-NLS-1$
				assertTrue(false);
			} catch (UnsupportedOperationException e) {
				// pass
			}
			return;
		}
		long previousCount = this.ast.modificationCount();
		final QualifiedType x = this.ast.newQualifiedType(
				this.ast.newSimpleType(this.ast.newSimpleName("q")), //$NON-NLS-1$
				this.ast.newSimpleName("i")); //$NON-NLS-1$
		assertTrue(this.ast.modificationCount() > previousCount);
		previousCount = this.ast.modificationCount();
		assertTrue(x.getAST() == this.ast);
		assertTrue(x.getParent() == null);
		assertTrue(x.getQualifier().getParent() == x);
		assertTrue(x.getName().getParent() == x);
		assertTrue(x.getName().isDeclaration() == false);
		assertTrue(x.getNodeType() == ASTNode.QUALIFIED_TYPE);
		assertTrue(!x.isSimpleType());
		assertTrue(!x.isArrayType());
		assertTrue(!x.isPrimitiveType());
		assertTrue(!x.isParameterizedType());
		assertTrue(x.isQualifiedType());
		assertTrue(!x.isWildcardType());
		assertTrue(x.structuralPropertiesForType() == QualifiedType.propertyDescriptors(this.ast.apiLevel()));
		// make sure that reading did not change modification count
		assertTrue(this.ast.modificationCount() == previousCount);

		genericPropertyTest(x, new Property("Qualifier", true, Type.class) { //$NON-NLS-1$
			@Override
			public ASTNode sample(AST targetAst, boolean parented) {
				SimpleType result =
				targetAst.newSimpleType(
						targetAst.newSimpleName("a")); //$NON-NLS-1$
				if (parented) {
					targetAst.newArrayType(result);
				}
				return result;
			}
			@Override
			public ASTNode wrap() {
				QualifiedType s1 = ASTTest.this.ast.newQualifiedType(x, ASTTest.this.ast.newSimpleName("z")); //$NON-NLS-1$
				return s1;
			}
			@Override
			public void unwrap() {
				QualifiedType s1 = (QualifiedType) x.getParent();
				s1.setQualifier(ASTTest.this.ast.newSimpleType(ASTTest.this.ast.newSimpleName("z"))); //$NON-NLS-1$
			}
			@Override
			public ASTNode get() {
				return x.getQualifier();
			}
			@Override
			public void set(ASTNode value) {
				x.setQualifier((Type) value);
			}
		});

		genericPropertyTest(x, new Property("Name", true, SimpleName.class) { //$NON-NLS-1$
			@Override
			public ASTNode sample(AST targetAst, boolean parented) {
				SimpleName result = targetAst.newSimpleName("foo"); //$NON-NLS-1$
				if (parented) {
					targetAst.newExpressionStatement(result);
				}
				return result;
			}
			@Override
			public ASTNode get() {
				return x.getName();
			}
			@Override
			public void set(ASTNode value) {
				x.setName((SimpleName) value);
			}
		});
	}

	/** @deprecated using deprecated code */
	public void testWildcardType() {
		if (this.ast.apiLevel() == AST.JLS2) {
			// node type introduced in 3.0 API
			try {
				this.ast.newWildcardType();
				assertTrue(false);
			} catch (UnsupportedOperationException e) {
				// pass
			}
			return;
		}
		long previousCount = this.ast.modificationCount();
		final WildcardType x = this.ast.newWildcardType();
		assertTrue(this.ast.modificationCount() > previousCount);
		previousCount = this.ast.modificationCount();
		assertTrue(x.getAST() == this.ast);
		assertTrue(x.getParent() == null);
		assertTrue(x.getBound() == null);
		assertTrue(x.isUpperBound() == true);
		assertTrue(x.getNodeType() == ASTNode.WILDCARD_TYPE);
		assertTrue(!x.isSimpleType());
		assertTrue(!x.isArrayType());
		assertTrue(!x.isPrimitiveType());
		assertTrue(!x.isParameterizedType());
		assertTrue(!x.isQualifiedType());
		assertTrue(x.isWildcardType());
		assertTrue(x.structuralPropertiesForType() == WildcardType.propertyDescriptors(this.ast.apiLevel()));
		// make sure that reading did not change modification count
		assertTrue(this.ast.modificationCount() == previousCount);

		// make sure that isUpperBound works
		Type b = this.ast.newPrimitiveType(PrimitiveType.BYTE);
		x.setBound(b);
		x.setUpperBound(false);
		assertTrue(x.isUpperBound() == false);
		x.setUpperBound(true);
		assertTrue(x.isUpperBound() == true);
		x.setBound(null);
		x.setUpperBound(false);
		assertTrue(x.isUpperBound() == false);
		x.setUpperBound(true);
		assertTrue(x.isUpperBound() == true);

		// make sure that setBound(Type,boolean) works
		x.setBound(b, false);
		assertTrue(x.getBound() == b);
		assertTrue(x.isUpperBound() == false);
		x.setBound(null, true);
		assertTrue(x.getBound() == null);
		assertTrue(x.isUpperBound() == true);
		x.setBound(b, true);
		assertTrue(x.getBound() == b);
		assertTrue(x.isUpperBound() == true);
		x.setBound(null, false);
		assertTrue(x.getBound() == null);
		assertTrue(x.isUpperBound() == false);

		genericPropertyTest(x, new Property("Bound", false, Type.class) { //$NON-NLS-1$
			@Override
			public ASTNode sample(AST targetAst, boolean parented) {
				SimpleType result =
				targetAst.newSimpleType(
						targetAst.newSimpleName("a")); //$NON-NLS-1$
				if (parented) {
					targetAst.newArrayType(result);
				}
				return result;
			}
			@Override
			public ASTNode wrap() {
				WildcardType s1 = ASTTest.this.ast.newWildcardType();
				s1.setBound(x);
				return s1;
			}
			@Override
			public void unwrap() {
				WildcardType s1 = (WildcardType) x.getParent();
				s1.setBound(null);
			}
			@Override
			public ASTNode get() {
				return x.getBound();
			}
			@Override
			public void set(ASTNode value) {
				x.setBound((Type) value);
			}
		});

	}

	public void testPackageDeclaration() {
		long previousCount = this.ast.modificationCount();
		final PackageDeclaration x = this.ast.newPackageDeclaration();
		assertTrue(this.ast.modificationCount() > previousCount);
		previousCount = this.ast.modificationCount();
		assertTrue(x.getAST() == this.ast);
		assertTrue(x.getParent() == null);
		if (this.ast.apiLevel() >= JLS3_INTERNAL) {
			assertTrue(x.getJavadoc() == null);
			assertTrue(x.annotations().isEmpty());
		}
		assertTrue(x.getName().getParent() == x);
		assertTrue(x.getNodeType() == ASTNode.PACKAGE_DECLARATION);
		assertTrue(x.structuralPropertiesForType() == PackageDeclaration.propertyDescriptors(this.ast.apiLevel()));
		// make sure that reading did not change modification count
		assertTrue(this.ast.modificationCount() == previousCount);

		if (this.ast.apiLevel() >= JLS3_INTERNAL) {
			genericPropertyTest(x, new Property("Javadoc", false, Javadoc.class) { //$NON-NLS-1$
				@Override
				public ASTNode sample(AST targetAst, boolean parented) {
					Javadoc result = targetAst.newJavadoc();
					if (parented) {
						targetAst.newInitializer().setJavadoc(result);
					}
					return result;
				}
				@Override
				public ASTNode get() {
					return x.getJavadoc();
				}
				@Override
				public void set(ASTNode value) {
					x.setJavadoc((Javadoc) value);
				}
			});

			genericPropertyListTest(x, x.annotations(), new Property("Annotations", true, Annotation.class) { //$NON-NLS-1$
				@Override
				public ASTNode sample(AST targetAst, boolean parented) {
					MarkerAnnotation result = targetAst.newMarkerAnnotation();
					if (parented) {
						PackageDeclaration pd = targetAst.newPackageDeclaration();
						pd.annotations().add(result);
					}
					return result;
				}
			});
		}

		genericPropertyTest(x, new Property("Name", true, Name.class) { //$NON-NLS-1$
			@Override
			public ASTNode sample(AST targetAst, boolean parented) {
				SimpleName result = targetAst.newSimpleName("a"); //$NON-NLS-1$
				if (parented) {
					targetAst.newExpressionStatement(result);
				}
				return result;
			}
			@Override
			public ASTNode get() {
				return x.getName();
			}
			@Override
			public void set(ASTNode value) {
				x.setName((Name) value);
			}
		});
	}

	public void testImportDeclaration() {
		long previousCount = this.ast.modificationCount();
		final ImportDeclaration x = this.ast.newImportDeclaration();
		assertTrue(this.ast.modificationCount() > previousCount);
		previousCount = this.ast.modificationCount();
		assertTrue(x.getAST() == this.ast);
		assertTrue(x.getParent() == null);
		assertTrue(x.isOnDemand() == false);
		if (this.ast.apiLevel() >= JLS3_INTERNAL) {
			assertTrue(x.isStatic() == false);
		}
		assertTrue(x.getName().getParent() == x);
		assertTrue(x.getNodeType() == ASTNode.IMPORT_DECLARATION);
		assertTrue(x.structuralPropertiesForType() == ImportDeclaration.propertyDescriptors(this.ast.apiLevel()));
		// make sure that reading did not change modification count
		assertTrue(this.ast.modificationCount() == previousCount);

		genericPropertyTest(x, new Property("Name", true, Name.class) { //$NON-NLS-1$
			@Override
			public ASTNode sample(AST targetAst, boolean parented) {
				SimpleName result = targetAst.newSimpleName("a"); //$NON-NLS-1$
				if (parented) {
					targetAst.newExpressionStatement(result);
				}
				return result;
			}
			@Override
			public ASTNode get() {
				return x.getName();
			}
			@Override
			public void set(ASTNode value) {
				x.setName((Name) value);
			}
		});

		previousCount = this.ast.modificationCount();
		x.setOnDemand(false);
		assertTrue(this.ast.modificationCount() > previousCount);
		assertTrue(x.isOnDemand() == false);
		previousCount = this.ast.modificationCount();
		x.setOnDemand(true);
		assertTrue(this.ast.modificationCount() > previousCount);
		assertTrue(x.isOnDemand() == true);

		if (this.ast.apiLevel() >= JLS3_INTERNAL) {
			x.setStatic(true);
			assertTrue(this.ast.modificationCount() > previousCount);
			assertTrue(x.isStatic() == true);
		}
	}

	public void testCompilationUnit() {
		long previousCount = this.ast.modificationCount();
		final CompilationUnit x = this.ast.newCompilationUnit();
		assertTrue(this.ast.modificationCount() > previousCount);
		previousCount = this.ast.modificationCount();
		assertTrue(x.getAST() == this.ast);
		assertTrue(x.getParent() == null);
		assertTrue(x.getPackage() == null);
		assertTrue(x.imports().size() == 0);
		assertTrue(x.types().size() == 0);
		assertTrue(x.getNodeType() == ASTNode.COMPILATION_UNIT);
		assertTrue(x.structuralPropertiesForType() == CompilationUnit.propertyDescriptors(this.ast.apiLevel()));
		// make sure that reading did not change modification count
		assertTrue(this.ast.modificationCount() == previousCount);

		tClientProperties(x);

		genericPropertyTest(x, new Property("Package", false, PackageDeclaration.class) { //$NON-NLS-1$
			@Override
			public ASTNode sample(AST targetAst, boolean parented) {
				PackageDeclaration result = targetAst.newPackageDeclaration();
				if (parented) {
					CompilationUnit cu = targetAst.newCompilationUnit();
					cu.setPackage(result);
				}
				return result;
			}
			@Override
			public ASTNode get() {
				return x.getPackage();
			}
			@Override
			public void set(ASTNode value) {
				x.setPackage((PackageDeclaration) value);
			}
		});

		genericPropertyListTest(x, x.imports(), new Property("Imports", true, ImportDeclaration.class) { //$NON-NLS-1$
			@Override
			public ASTNode sample(AST targetAst, boolean parented) {
				ImportDeclaration result = targetAst.newImportDeclaration();
				if (parented) {
					CompilationUnit cu = targetAst.newCompilationUnit();
					cu.imports().add(result);
				}
				return result;
			}
		});

		genericPropertyListTest(x, x.types(), new Property("Types", true, AbstractTypeDeclaration.class) { //$NON-NLS-1$
			@Override
			public ASTNode sample(AST targetAst, boolean parented) {
				TypeDeclaration result = targetAst.newTypeDeclaration();
				if (parented) {
					CompilationUnit cu = targetAst.newCompilationUnit();
					cu.types().add(result);
				}
				return result;
			}
		});

		// check that TypeDeclarations in body are classified correctly
		TypeDeclaration t1 = this.ast.newTypeDeclaration();
		x.types().add(t1);
		assertTrue(t1.isLocalTypeDeclaration() == false);
		assertTrue(t1.isMemberTypeDeclaration() == false);
		assertTrue(t1.isPackageMemberTypeDeclaration() == true);

	}

	public void testCompilationUnitLineNumberTable() {
//		TO RUN THIS TEST YOU MUST TEMPORARILY MAKE PUBLIC
//		THE METHOD CompilationUnit.setLineEndTable

//		final CompilationUnit x = ast.newCompilationUnit();
//
//		// table starts off empty
//		for (int i= -10; i < 10; i++) {
//			assertTrue(x.lineNumber(i) == 1);
//		}
//
//		// supply a simple line table to test
//		String s = "AA\nBBB\nCC\nDDDD\nEEE";
//		assertTrue(s.length() == 18);  // cross check
//		int le[] = new int[5];
//		le[0] = s.indexOf('\n');
//		le[1] = s.indexOf('\n', le[0] + 1);
//		le[2] = s.indexOf('\n', le[1] + 1);
//		le[3] = s.indexOf('\n', le[2] + 1);
//		le[4] = s.length() - 1;
//		long previousCount = ast.modificationCount();
//		x.setLineEndTable(le);
//		assertTrue(ast.modificationCount() > previousCount);
//
//		assertTrue(x.lineNumber(0) == 1);
//		assertTrue(x.lineNumber(1) == 1);
//		assertTrue(x.lineNumber(2) == 1);
//		assertTrue(x.lineNumber(3) == 2);
//		assertTrue(x.lineNumber(4) == 2);
//		assertTrue(x.lineNumber(5) == 2);
//		assertTrue(x.lineNumber(6) == 2);
//		assertTrue(x.lineNumber(7) == 3);
//		assertTrue(x.lineNumber(8) == 3);
//		assertTrue(x.lineNumber(9) == 3);
//		assertTrue(x.lineNumber(10) == 4);
//		assertTrue(x.lineNumber(11) == 4);
//		assertTrue(x.lineNumber(12) == 4);
//		assertTrue(x.lineNumber(13) == 4);
//		assertTrue(x.lineNumber(14) == 4);
//		assertTrue(x.lineNumber(15) == 5);
//		assertTrue(x.lineNumber(16) == 5);
//		assertTrue(x.lineNumber(17) == 5);
//
//		assertTrue(x.lineNumber(18) == 1);
//		assertTrue(x.lineNumber(100) == 1);
//		assertTrue(x.lineNumber(1000000) == 1);
//		assertTrue(x.lineNumber(-1) == 1);
//		assertTrue(x.lineNumber(-100) == 1);
//		assertTrue(x.lineNumber(-1000000) == 1);
//
//		// slam table back to none
//		x.setLineEndTable(new int[0]);
//		for (int i= -10; i < 10; i++) {
//			assertTrue(x.lineNumber(i) == 1);
//		}
	}

	/** @deprecated using deprecated code */
	public void testTypeDeclaration() {
		long previousCount = this.ast.modificationCount();
		final TypeDeclaration x = this.ast.newTypeDeclaration();
		assertTrue(this.ast.modificationCount() > previousCount);
		previousCount = this.ast.modificationCount();
		assertTrue(x.getAST() == this.ast);
		assertTrue(x.getParent() == null);
		if (this.ast.apiLevel() == AST.JLS2) {
			assertTrue(x.getModifiers() == Modifier.NONE);
			assertTrue(x.getSuperclass() == null);
			assertTrue(x.superInterfaces().size() == 0);
		} else {
			assertTrue(x.modifiers().size() == 0);
			assertTrue(x.typeParameters().size() == 0);
			assertTrue(x.getSuperclassType() == null);
			assertTrue(x.superInterfaceTypes().size() == 0);
		}
		assertTrue(x.isInterface() == false);
		assertTrue(x.getName().getParent() == x);
		assertTrue(x.getName().isDeclaration() == true);
		assertTrue(x.getJavadoc() == null);
		assertTrue(x.bodyDeclarations().size()== 0);
		assertTrue(x.getNodeType() == ASTNode.TYPE_DECLARATION);
		assertTrue(x.structuralPropertiesForType() == TypeDeclaration.propertyDescriptors(this.ast.apiLevel()));
		// make sure that reading did not change modification count
		assertTrue(this.ast.modificationCount() == previousCount);

		previousCount = this.ast.modificationCount();
		x.setInterface(true);
		assertTrue(this.ast.modificationCount() > previousCount);
		assertTrue(x.isInterface() == true);

		if (this.ast.apiLevel() == AST.JLS2) {
			int legal = Modifier.PUBLIC | Modifier.PROTECTED
				| Modifier.PRIVATE | Modifier.ABSTRACT | Modifier.STATIC
				| Modifier.FINAL | Modifier.STRICTFP;
			previousCount = this.ast.modificationCount();
			x.setModifiers(legal);
			assertTrue(this.ast.modificationCount() > previousCount);
			assertTrue(x.getModifiers() == legal);

			previousCount = this.ast.modificationCount();
			x.setModifiers(Modifier.NONE);
			assertTrue(this.ast.modificationCount() > previousCount);
			assertTrue(x.getModifiers() == Modifier.NONE);
		}

		tJavadocComment(x);
		tModifiers(x);

		genericPropertyTest(x, new Property("Name", true, SimpleName.class) { //$NON-NLS-1$
			@Override
			public ASTNode sample(AST targetAst, boolean parented) {
				SimpleName result = targetAst.newSimpleName("foo"); //$NON-NLS-1$
				if (parented) {
					targetAst.newExpressionStatement(result);
				}
				return result;
			}
			@Override
			public ASTNode get() {
				return x.getName();
			}
			@Override
			public void set(ASTNode value) {
				x.setName((SimpleName) value);
			}
		});

		if (this.ast.apiLevel() >= JLS3_INTERNAL) {
			genericPropertyListTest(x, x.typeParameters(),
			  new Property("TypeParameters", true, TypeParameter.class) { //$NON-NLS-1$
				@Override
				public ASTNode sample(AST targetAst, boolean parented) {
					TypeParameter result = targetAst.newTypeParameter();
					if (parented) {
						targetAst.newMethodDeclaration().typeParameters().add(result);
					}
					return result;
				}
			});
		}

		if (this.ast.apiLevel() == AST.JLS2) {
			genericPropertyTest(x, new Property("Superclass", false, Name.class) { //$NON-NLS-1$
				@Override
				public ASTNode sample(AST targetAst, boolean parented) {
					SimpleName result = targetAst.newSimpleName("foo"); //$NON-NLS-1$
					if (parented) {
						targetAst.newExpressionStatement(result);
					}
					return result;
				}
				@Override
				public ASTNode get() {
					return x.getSuperclass();
				}
				@Override
				public void set(ASTNode value) {
					x.setSuperclass((Name) value);
				}
			});
		}

		if (this.ast.apiLevel() == AST.JLS2) {
			genericPropertyListTest(x, x.superInterfaces(),
			  new Property("SuperInterfaces", true, Name.class) { //$NON-NLS-1$
				@Override
				public ASTNode sample(AST targetAst, boolean parented) {
					SimpleName result = targetAst.newSimpleName("foo"); //$NON-NLS-1$
					if (parented) {
						targetAst.newExpressionStatement(result);
					}
					return result;
				}
			});
		}

		if (this.ast.apiLevel() >= JLS3_INTERNAL) {
			genericPropertyTest(x, new Property("SuperclassType", false, Type.class) { //$NON-NLS-1$
				@Override
				public ASTNode sample(AST targetAst, boolean parented) {
					SimpleType result = targetAst.newSimpleType(targetAst.newSimpleName("foo")); //$NON-NLS-1$
					if (parented) {
						targetAst.newArrayType(result);
					}
					return result;
				}
				@Override
				public ASTNode get() {
					return x.getSuperclassType();
				}
				@Override
				public void set(ASTNode value) {
					x.setSuperclassType((Type) value);
				}
			});
		}

		if (this.ast.apiLevel() >= JLS3_INTERNAL) {
			genericPropertyListTest(x, x.superInterfaceTypes(),
			  new Property("SuperInterfaceTypes", true, Type.class) { //$NON-NLS-1$
				@Override
				public ASTNode sample(AST targetAst, boolean parented) {
					SimpleType result = targetAst.newSimpleType(targetAst.newSimpleName("foo")); //$NON-NLS-1$
					if (parented) {
						targetAst.newArrayType(result);
					}
					return result;
				}
			});
		}


		genericPropertyListTest(x, x.bodyDeclarations(),
		  new Property("BodyDeclarations", true, BodyDeclaration.class) { //$NON-NLS-1$
			@Override
			public ASTNode sample(AST targetAst, boolean parented) {
				TypeDeclaration result = targetAst.newTypeDeclaration();
				if (parented) {
					CompilationUnit cu = targetAst.newCompilationUnit();
					cu.types().add(result);
				}
				return result;
			}
			@Override
			public ASTNode wrap() {
				TypeDeclaration s1 = x.getAST().newTypeDeclaration();
				s1.bodyDeclarations().add(x);
				return s1;
			}
			@Override
			public void unwrap() {
				TypeDeclaration s1 = (TypeDeclaration) x.getParent();
				s1.bodyDeclarations().remove(x);
			}
		});

		// check special bodyDeclaration methods
		x.bodyDeclarations().clear();
		FieldDeclaration f1 = this.ast.newFieldDeclaration(this.ast.newVariableDeclarationFragment());
		FieldDeclaration f2 = this.ast.newFieldDeclaration(this.ast.newVariableDeclarationFragment());
		MethodDeclaration m1 = this.ast.newMethodDeclaration();
		MethodDeclaration m2 = this.ast.newMethodDeclaration();
		TypeDeclaration t1 = this.ast.newTypeDeclaration();
		TypeDeclaration t2 = this.ast.newTypeDeclaration();

		EnumConstantDeclaration c1 = null;
		EnumConstantDeclaration c2 = null;
		if (this.ast.apiLevel() >= JLS3_INTERNAL) {
			c1 = this.ast.newEnumConstantDeclaration();
			c2 = this.ast.newEnumConstantDeclaration();
			x.bodyDeclarations().add(c1);
			x.bodyDeclarations().add(c2);
		}

		x.bodyDeclarations().add(this.ast.newInitializer());
		x.bodyDeclarations().add(f1);
		x.bodyDeclarations().add(this.ast.newInitializer());
		x.bodyDeclarations().add(f2);
		x.bodyDeclarations().add(this.ast.newInitializer());
		x.bodyDeclarations().add(t1);
		x.bodyDeclarations().add(this.ast.newInitializer());
		x.bodyDeclarations().add(m1);
		x.bodyDeclarations().add(this.ast.newInitializer());
		x.bodyDeclarations().add(m2);
		x.bodyDeclarations().add(this.ast.newInitializer());
		x.bodyDeclarations().add(t2);
		x.bodyDeclarations().add(this.ast.newInitializer());

		List fs = Arrays.asList(x.getFields());
		assertTrue(fs.size() == 2);
		assertTrue(fs.contains(f1));
		assertTrue(fs.contains(f2));

		List ms = Arrays.asList(x.getMethods());
		assertTrue(ms.size() == 2);
		assertTrue(ms.contains(m1));
		assertTrue(ms.contains(m2));

		List ts = Arrays.asList(x.getTypes());
		assertTrue(ts.size() == 2);
		assertTrue(ts.contains(t1));
		assertTrue(ts.contains(t2));

		// check that TypeDeclarations in body are classified correctly
		assertTrue(t1.isLocalTypeDeclaration() == false);
		assertTrue(t1.isMemberTypeDeclaration() == true);
		assertTrue(t1.isPackageMemberTypeDeclaration() == false);

	}

	/** @deprecated using deprecated code */
	public void testEnumDeclaration() {
		if (this.ast.apiLevel() == AST.JLS2) {
			// node type introduced in 3.0 API
			try {
				this.ast.newEnumDeclaration();
				assertTrue(false);
			} catch (UnsupportedOperationException e) {
				// pass
			}
			return;
		}
		long previousCount = this.ast.modificationCount();
		final EnumDeclaration x = this.ast.newEnumDeclaration();
		assertTrue(this.ast.modificationCount() > previousCount);
		previousCount = this.ast.modificationCount();
		assertTrue(x.getAST() == this.ast);
		assertTrue(x.getParent() == null);
		assertTrue(x.modifiers().size() == 0);
		assertTrue(x.getName().getParent() == x);
		assertTrue(x.getName().isDeclaration() == true);
		assertTrue(x.getJavadoc() == null);
		assertTrue(x.superInterfaceTypes().size() == 0);
		assertTrue(x.enumConstants().size()== 0);
		assertTrue(x.bodyDeclarations().size()== 0);
		assertTrue(x.getNodeType() == ASTNode.ENUM_DECLARATION);
		assertTrue(x.structuralPropertiesForType() == EnumDeclaration.propertyDescriptors(this.ast.apiLevel()));
		// make sure that reading did not change modification count
		assertTrue(this.ast.modificationCount() == previousCount);

		previousCount = this.ast.modificationCount();

		tJavadocComment(x);
		tModifiers(x);

		genericPropertyTest(x, new Property("Name", true, SimpleName.class) { //$NON-NLS-1$
			@Override
			public ASTNode sample(AST targetAst, boolean parented) {
				SimpleName result = targetAst.newSimpleName("foo"); //$NON-NLS-1$
				if (parented) {
					targetAst.newExpressionStatement(result);
				}
				return result;
			}
			@Override
			public ASTNode get() {
				return x.getName();
			}
			@Override
			public void set(ASTNode value) {
				x.setName((SimpleName) value);
			}
		});

		genericPropertyListTest(x, x.superInterfaceTypes(),
		  new Property("SuperInterfaceTypes", true, Type.class) { //$NON-NLS-1$
			@Override
			public ASTNode sample(AST targetAst, boolean parented) {
				SimpleType result = targetAst.newSimpleType(targetAst.newSimpleName("foo")); //$NON-NLS-1$
				if (parented) {
					targetAst.newArrayType(result);
				}
				return result;
			}
		});

		genericPropertyListTest(x, x.enumConstants(),
				  new Property("EnumConstants", true, EnumConstantDeclaration.class) { //$NON-NLS-1$
					@Override
					public ASTNode sample(AST targetAst, boolean parented) {
						EnumConstantDeclaration result = targetAst.newEnumConstantDeclaration();
						if (parented) {
							// use fact that EnumConstantDeclaration is also a BodyDeclaration
							TypeDeclaration d = targetAst.newTypeDeclaration();
							d.bodyDeclarations().add(result);
						}
						return result;
					}
					@Override
					public ASTNode wrap() {
						EnumConstantDeclaration s1 = x.getAST().newEnumConstantDeclaration();
						AnonymousClassDeclaration anonymousClassDeclaration = x.getAST().newAnonymousClassDeclaration();
						s1.setAnonymousClassDeclaration(anonymousClassDeclaration);
						anonymousClassDeclaration.bodyDeclarations().add(x);
						return s1;
					}
					@Override
					public void unwrap() {
						AnonymousClassDeclaration anonymousClassDeclaration = (AnonymousClassDeclaration) x.getParent();
						if (anonymousClassDeclaration != null) {
							anonymousClassDeclaration.bodyDeclarations().remove(x);
						}
					}
				});

		genericPropertyListTest(x, x.bodyDeclarations(),
		  new Property("BodyDeclarations", true, BodyDeclaration.class) { //$NON-NLS-1$
			@Override
			public ASTNode sample(AST targetAst, boolean parented) {
				TypeDeclaration result = targetAst.newTypeDeclaration();
				if (parented) {
					CompilationUnit cu = targetAst.newCompilationUnit();
					cu.types().add(result);
				}
				return result;
			}
			@Override
			public ASTNode wrap() {
				TypeDeclaration s1 = x.getAST().newTypeDeclaration();
				s1.bodyDeclarations().add(x);
				return s1;
			}
			@Override
			public void unwrap() {
				TypeDeclaration s1 = (TypeDeclaration) x.getParent();
				s1.bodyDeclarations().remove(x);
			}
		});

		// check special bodyDeclaration methods
		x.bodyDeclarations().clear();
		EnumConstantDeclaration c1 = this.ast.newEnumConstantDeclaration();
		EnumConstantDeclaration c2 = this.ast.newEnumConstantDeclaration();
		FieldDeclaration f1 = this.ast.newFieldDeclaration(this.ast.newVariableDeclarationFragment());
		FieldDeclaration f2 = this.ast.newFieldDeclaration(this.ast.newVariableDeclarationFragment());
		MethodDeclaration m1 = this.ast.newMethodDeclaration();
		MethodDeclaration m2 = this.ast.newMethodDeclaration();
		TypeDeclaration t1 = this.ast.newTypeDeclaration();
		TypeDeclaration t2 = this.ast.newTypeDeclaration();

		x.enumConstants().add(c1);
		x.enumConstants().add(c2);
		x.bodyDeclarations().add(f1);
		x.bodyDeclarations().add(f2);
		x.bodyDeclarations().add(m1);
		x.bodyDeclarations().add(m2);
		x.bodyDeclarations().add(t1);
		x.bodyDeclarations().add(t2);

		// check that TypeDeclarations in body are classified correctly
		assertTrue(t1.isLocalTypeDeclaration() == false);
		assertTrue(t1.isMemberTypeDeclaration() == true);
		assertTrue(t1.isPackageMemberTypeDeclaration() == false);

	}

	/** @deprecated using deprecated code */
	public void testEnumConstantDeclaration() {
		if (this.ast.apiLevel() == AST.JLS2) {
			// node type introduced in 3.0 API
			try {
				this.ast.newEnumConstantDeclaration();
				assertTrue(false);
			} catch (UnsupportedOperationException e) {
				// pass
			}
			return;
		}
		long previousCount = this.ast.modificationCount();
		final EnumConstantDeclaration x = this.ast.newEnumConstantDeclaration();
		assertTrue(this.ast.modificationCount() > previousCount);
		previousCount = this.ast.modificationCount();
		assertTrue(x.getAST() == this.ast);
		assertTrue(x.getParent() == null);
		assertTrue(x.getName().getParent() == x);
		assertTrue(x.getName().isDeclaration() == true);
		assertTrue(x.getJavadoc() == null);
		assertTrue(x.arguments().size()== 0);
		assertTrue(x.getAnonymousClassDeclaration() == null);
		assertTrue(x.modifiers().size() == 0);
		assertTrue(x.getNodeType() == ASTNode.ENUM_CONSTANT_DECLARATION);
		assertTrue(x.structuralPropertiesForType() == EnumConstantDeclaration.propertyDescriptors(this.ast.apiLevel()));
		// make sure that reading did not change modification count
		assertTrue(this.ast.modificationCount() == previousCount);

		tJavadocComment(x);
		tModifiers(x);

		genericPropertyTest(x, new Property("Name", true, SimpleName.class) { //$NON-NLS-1$
			@Override
			public ASTNode sample(AST targetAst, boolean parented) {
				SimpleName result = targetAst.newSimpleName("foo"); //$NON-NLS-1$
				if (parented) {
					targetAst.newExpressionStatement(result);
				}
				return result;
			}
			@Override
			public ASTNode get() {
				return x.getName();
			}
			@Override
			public void set(ASTNode value) {
				x.setName((SimpleName) value);
			}
		});

		genericPropertyListTest(x, x.arguments(),
		  new Property("Arguments", true, Expression.class) { //$NON-NLS-1$
			@Override
			public ASTNode sample(AST targetAst, boolean parented) {
				SimpleName result = targetAst.newSimpleName("foo"); //$NON-NLS-1$
				if (parented) {
					targetAst.newExpressionStatement(result);
				}
				return result;
			}
			@Override
			public ASTNode wrap() {
				AnonymousClassDeclaration s1 = x.getAST().newAnonymousClassDeclaration();
				s1.bodyDeclarations().add(x);
				return s1;
			}
			@Override
			public void unwrap() {
				AnonymousClassDeclaration s1 = (AnonymousClassDeclaration) x.getParent();
				s1.bodyDeclarations().remove(x);
			}
		});

		genericPropertyTest(x, new Property("AnonymousClassDeclaration", false, AnonymousClassDeclaration.class) { //$NON-NLS-1$
			@Override
			public ASTNode sample(AST targetAst, boolean parented) {
				AnonymousClassDeclaration result = targetAst.newAnonymousClassDeclaration();
				if (parented) {
					targetAst.newClassInstanceCreation().setAnonymousClassDeclaration(result);
				}
				return result;
			}
			@Override
			public ASTNode wrap() {
				// return AnonymousClassDeclaration that embeds x
				AnonymousClassDeclaration s0 = x.getAST().newAnonymousClassDeclaration();
				EnumDeclaration s1 = x.getAST().newEnumDeclaration();
				s0.bodyDeclarations().add(s1);
				s1.bodyDeclarations().add(x);
				return s0;
			}
			@Override
			public void unwrap() {
				EnumDeclaration s1 = (EnumDeclaration) x.getParent();
				s1.bodyDeclarations().remove(x);
			}
			@Override
			public ASTNode get() {
				return x.getAnonymousClassDeclaration();
			}
			@Override
			public void set(ASTNode value) {
				x.setAnonymousClassDeclaration((AnonymousClassDeclaration) value);
			}
		});

		// check that TypeDeclarations in body are classified correctly
		x.setAnonymousClassDeclaration(null);
		AnonymousClassDeclaration w0 = this.ast.newAnonymousClassDeclaration();
		x.setAnonymousClassDeclaration(w0);
		TypeDeclaration w1 = this.ast.newTypeDeclaration();
		w0.bodyDeclarations().add(w1);

		assertTrue(w1.isLocalTypeDeclaration() == false);
		assertTrue(w1.isMemberTypeDeclaration() == true);
		assertTrue(w1.isPackageMemberTypeDeclaration() == false);

	}

	/** @deprecated using deprecated code */
	public void testTypeParameter() {
		if (this.ast.apiLevel() == AST.JLS2) {
			// node type introduced in 3.0 API
			try {
				this.ast.newTypeParameter();
				assertTrue(false);
			} catch (UnsupportedOperationException e) {
				// pass
			}
			return;
		}
		long previousCount = this.ast.modificationCount();
		final TypeParameter x = this.ast.newTypeParameter();
		assertTrue(this.ast.modificationCount() > previousCount);
		previousCount = this.ast.modificationCount();
		assertTrue(x.getAST() == this.ast);
		assertTrue(x.getParent() == null);
		assertTrue(x.getName().getParent() == x);
		assertTrue(x.getNodeType() == ASTNode.TYPE_PARAMETER);
		assertTrue(x.typeBounds().size() == 0);
		assertTrue(x.structuralPropertiesForType() == TypeParameter.propertyDescriptors(this.ast.apiLevel()));
		// make sure that reading did not change modification count
		assertTrue(this.ast.modificationCount() == previousCount);

		genericPropertyTest(x, new Property("Name", true, SimpleName.class) { //$NON-NLS-1$
			@Override
			public ASTNode sample(AST targetAst, boolean parented) {
				SimpleName result = targetAst.newSimpleName("a"); //$NON-NLS-1$
				if (parented) {
					targetAst.newExpressionStatement(result);
				}
				return result;
			}
			@Override
			public ASTNode get() {
				return x.getName();
			}
			@Override
			public void set(ASTNode value) {
				x.setName((SimpleName) value);
			}
		});
		genericPropertyListTest(x, x.typeBounds(),
		  new Property("TypeBounds", true, Type.class) { //$NON-NLS-1$
			@Override
			public ASTNode sample(AST targetAst, boolean parented) {
				Type result = targetAst.newSimpleType(targetAst.newSimpleName("foo"));
				if (parented) {
					targetAst.newArrayType(result);
				}
				return result;
			}
		});
	}

	/** @deprecated using deprecated code */
	public void testSingleVariableDeclaration() {
		long previousCount = this.ast.modificationCount();
		final SingleVariableDeclaration x = this.ast.newSingleVariableDeclaration();
		assertTrue(this.ast.modificationCount() > previousCount);
		previousCount = this.ast.modificationCount();
		assertTrue(x.getAST() == this.ast);
		assertTrue(x.getParent() == null);
		if (this.ast.apiLevel() == AST.JLS2) {
			assertTrue(x.getModifiers() == Modifier.NONE);
		} else {
			assertTrue(x.modifiers().size() == 0);
			assertTrue(x.isVarargs() == false);
		}
		assertTrue(x.getName().getParent() == x);
		assertTrue(x.getName().isDeclaration() == true);
		assertTrue(x.getType().getParent() == x);
		assertTrue(x.getExtraDimensions() == 0);
		assertTrue(x.getInitializer() == null);
		assertTrue(x.getNodeType() == ASTNode.SINGLE_VARIABLE_DECLARATION);
		assertTrue(x.structuralPropertiesForType() == SingleVariableDeclaration.propertyDescriptors(this.ast.apiLevel()));
		// make sure that reading did not change modification count
		assertTrue(this.ast.modificationCount() == previousCount);

		if (this.ast.apiLevel() == AST.JLS2) {
			int legal = Modifier.PUBLIC | Modifier.PROTECTED
				| Modifier.PRIVATE | Modifier.STATIC | Modifier.FINAL
				| Modifier.TRANSIENT | Modifier.VOLATILE;
			previousCount = this.ast.modificationCount();
			x.setModifiers(legal);
			assertTrue(this.ast.modificationCount() > previousCount);
			assertTrue(x.getModifiers() == legal);

			previousCount = this.ast.modificationCount();
			x.setModifiers(Modifier.NONE);
			assertTrue(this.ast.modificationCount() > previousCount);
			assertTrue(x.getModifiers() == Modifier.NONE);
		}

		previousCount = this.ast.modificationCount();
		if (this.ast.apiLevel() < getJLS8()) {
			x.setExtraDimensions(1);
		} else {
			x.extraDimensions().add(this.ast.newDimension());
		}
		assertTrue(this.ast.modificationCount() > previousCount);
		assertTrue(x.getExtraDimensions() == 1);

		previousCount = this.ast.modificationCount();
		if (this.ast.apiLevel() < getJLS8()) {
			x.setExtraDimensions(0);
		} else {
			x.extraDimensions().remove(0);
		}
		assertTrue(this.ast.modificationCount() > previousCount);
		assertTrue(x.getExtraDimensions() == 0);

		if (this.ast.apiLevel() >= JLS3_INTERNAL) {
			previousCount = this.ast.modificationCount();
			x.setVarargs(true);
			assertTrue(this.ast.modificationCount() > previousCount);
			assertTrue(x.isVarargs() == true);

			previousCount = this.ast.modificationCount();
			x.setVarargs(false);
			assertTrue(this.ast.modificationCount() > previousCount);
			assertTrue(x.isVarargs() == false);
		}

		if (this.ast.apiLevel() >= JLS3_INTERNAL) {
			genericPropertyListTest(x, x.modifiers(), new Property("Modifiers", true, IExtendedModifier.class) { //$NON-NLS-1$
				@Override
				public ASTNode sample(AST targetAst, boolean parented) {
					Modifier result = targetAst.newModifier(Modifier.ModifierKeyword.PUBLIC_KEYWORD);
					if (parented) {
						TypeDeclaration pd = targetAst.newTypeDeclaration();
						pd.modifiers().add(result);
					}
					return result;
				}
				@Override
				public ASTNode wrap() {
					SingleMemberAnnotation s1 = x.getAST().newSingleMemberAnnotation();
					ClassInstanceCreation s2 = x.getAST().newClassInstanceCreation();
					AnonymousClassDeclaration s3 = x.getAST().newAnonymousClassDeclaration();
					MethodDeclaration s4 = x.getAST().newMethodDeclaration();
					SingleVariableDeclaration s5 = x.getAST().newSingleVariableDeclaration();
					s1.setValue(s2);
					s2.setAnonymousClassDeclaration(s3);
					s3.bodyDeclarations().add(s4);
					s4.parameters().add(s5);
					s5.modifiers().add(x);
					return s1;
				}
				@Override
				public void unwrap() {
					SingleVariableDeclaration s5 = (SingleVariableDeclaration) x.getParent();
					s5.modifiers().remove(x);
				}
			});

			// check that getModifiers() tracks changes to modifiers()
			x.modifiers().clear();
			assertTrue(x.getModifiers() == Modifier.NONE);
			Modifier[] allMods = allModifiers();
			// one at a time
			for (int i = 0 ; i < allMods.length; i++) {
				x.modifiers().add(allMods[i]);
				assertTrue(x.getModifiers() == allMods[i].getKeyword().toFlagValue());
				x.modifiers().remove(allMods[i]);
				assertTrue(x.getModifiers() == Modifier.NONE);
			}
			// all at same time
			for (int i = 0 ; i < allMods.length; i++) {
				x.modifiers().add(allMods[i]);
			}
			int flags  = x.getModifiers();
			for (int i = 0 ; i < allMods.length; i++) {
				assertTrue((flags & allMods[i].getKeyword().toFlagValue()) != 0);
			}
		}

		genericPropertyTest(x, new Property("Name", true, SimpleName.class) { //$NON-NLS-1$
			@Override
			public ASTNode sample(AST targetAst, boolean parented) {
				SimpleName result = targetAst.newSimpleName("foo"); //$NON-NLS-1$
				if (parented) {
					targetAst.newExpressionStatement(result);
				}
				return result;
			}
			@Override
			public ASTNode get() {
				return x.getName();
			}
			@Override
			public void set(ASTNode value) {
				x.setName((SimpleName) value);
			}
		});

		genericPropertyTest(x, new Property("Type", true, Type.class) { //$NON-NLS-1$
			@Override
			public ASTNode sample(AST targetAst, boolean parented) {
				SimpleType result = targetAst.newSimpleType(
					targetAst.newSimpleName("foo")); //$NON-NLS-1$
				if (parented) {
					targetAst.newArrayType(result);
				}
				return result;
			}
			@Override
			public ASTNode get() {
				return x.getType();
			}
			@Override
			public void set(ASTNode value) {
				x.setType((Type) value);
			}
		});

		if (this.ast.apiLevel() >= getJLS8()) {
			genericPropertyListTest(x, x.extraDimensions(),
					new Property("ExtraDimensions", true, Dimension.class) { //$NON-NLS-1$
						@Override
						public ASTNode sample(AST targetAst, boolean parented) {
							Dimension result = targetAst.newDimension();
							if (parented) {
								targetAst.newMethodDeclaration().extraDimensions().add(result);
							}
							return result;
						}
					});
		}

		genericPropertyTest(x, new Property("Initializer", false, Expression.class) { //$NON-NLS-1$
			@Override
			public ASTNode sample(AST targetAst, boolean parented) {
				SimpleName result = targetAst.newSimpleName("foo"); //$NON-NLS-1$
				if (parented) {
					targetAst.newExpressionStatement(result);
				}
				return result;
			}
			@Override
			public ASTNode wrap() {
				// return an Expression that embeds x
				CatchClause s1 = ASTTest.this.ast.newCatchClause();
				s1.setException(x);
				return s1;
			}
			@Override
			public void unwrap() {
				CatchClause s1 = (CatchClause) x.getParent();
				s1.setException(ASTTest.this.ast.newSingleVariableDeclaration());
			}
			@Override
			public ASTNode get() {
				return x.getInitializer();
			}
			@Override
			public void set(ASTNode value) {
				x.setInitializer((Expression) value);
			}
		});
	}

	public void testVariableDeclarationFragment() {
		long previousCount = this.ast.modificationCount();
		final VariableDeclarationFragment x = this.ast.newVariableDeclarationFragment();
		assertTrue(this.ast.modificationCount() > previousCount);
		previousCount = this.ast.modificationCount();
		assertTrue(x.getAST() == this.ast);
		assertTrue(x.getParent() == null);
		assertTrue(x.getName().getParent() == x);
		assertTrue(x.getName().isDeclaration() == true);
		assertTrue(x.getExtraDimensions() == 0);
		assertTrue(x.getInitializer() == null);
		assertTrue(x.getNodeType() == ASTNode.VARIABLE_DECLARATION_FRAGMENT);
		assertTrue(x.structuralPropertiesForType() ==
			VariableDeclarationFragment.propertyDescriptors(this.ast.apiLevel()));
		// make sure that reading did not change modification count
		assertTrue(this.ast.modificationCount() == previousCount);

		previousCount = this.ast.modificationCount();
		if (this.ast.apiLevel() < getJLS8()) {
			setExtraDimensions(x, 1);
		} else {
			x.extraDimensions().add(this.ast.newDimension());
		}
		assertTrue(this.ast.modificationCount() > previousCount);
		assertTrue(x.getExtraDimensions() == 1);

		previousCount = this.ast.modificationCount();
		if (this.ast.apiLevel() < getJLS8()) {
			setExtraDimensions(x, 0);
		} else {
			x.extraDimensions().remove(0);
		}
		assertTrue(this.ast.modificationCount() > previousCount);
		assertTrue(x.getExtraDimensions() == 0);

		// check that property cannot be set negative
		if (this.ast.apiLevel() < getJLS8()) {
			try {
				setExtraDimensions(x, -1);
				fail();
			} catch (IllegalArgumentException e) {
				// pass
			}
		}

		genericPropertyTest(x, new Property("Name", true, SimpleName.class) { //$NON-NLS-1$
			@Override
			public ASTNode sample(AST targetAst, boolean parented) {
				SimpleName result = targetAst.newSimpleName("foo"); //$NON-NLS-1$
				if (parented) {
					targetAst.newExpressionStatement(result);
				}
				return result;
			}
			@Override
			public ASTNode get() {
				return x.getName();
			}
			@Override
			public void set(ASTNode value) {
				x.setName((SimpleName) value);
			}
		});

		if (this.ast.apiLevel() >= getJLS8()) {
			genericPropertyListTest(x, x.extraDimensions(),
					new Property("ExtraDimensions", true, Dimension.class) { //$NON-NLS-1$
						@Override
						public ASTNode sample(AST targetAst, boolean parented) {
							Dimension result = targetAst.newDimension();
							if (parented) {
								targetAst.newMethodDeclaration().extraDimensions().add(result);
							}
							return result;
						}
					});
		}

		genericPropertyTest(x, new Property("Initializer", false, Expression.class) { //$NON-NLS-1$
			@Override
			public ASTNode sample(AST targetAst, boolean parented) {
				SimpleName result = targetAst.newSimpleName("foo"); //$NON-NLS-1$
				if (parented) {
					targetAst.newExpressionStatement(result);
				}
				return result;
			}
			@Override
			public ASTNode wrap() {
				// return an Expression that embeds x
				VariableDeclarationExpression s1 =
					ASTTest.this.ast.newVariableDeclarationExpression(x);
				return s1;
			}
			@Override
			public void unwrap() {
				VariableDeclarationExpression s1 =
					(VariableDeclarationExpression) x.getParent();
				s1.fragments().remove(x);
			}
			@Override
			public ASTNode get() {
				return x.getInitializer();
			}
			@Override
			public void set(ASTNode value) {
				x.setInitializer((Expression) value);
			}
		});
	}

	/** @deprecated using deprecated code */
	public void testMethodDeclaration() {
		long previousCount = this.ast.modificationCount();
		final MethodDeclaration x = this.ast.newMethodDeclaration();
		assertTrue(this.ast.modificationCount() > previousCount);
		previousCount = this.ast.modificationCount();
		assertTrue(x.getAST() == this.ast);
		assertTrue(x.getParent() == null);
		if (this.ast.apiLevel() == AST.JLS2) {
			assertTrue(x.getModifiers() == Modifier.NONE);
			assertTrue(x.getReturnType().getParent() == x);
			assertTrue(x.getReturnType().isPrimitiveType());
			assertTrue(((PrimitiveType) x.getReturnType()).getPrimitiveTypeCode() == PrimitiveType.VOID);
			try {
				x.typeParameters();
				assertTrue("Should have failed", false);
			} catch(UnsupportedOperationException e) {
				// pass
			}
			try {
				x.isVarargs();
				assertTrue("Should have failed", false);
			} catch(UnsupportedOperationException e) {
				// pass
			}
		} else {
			assertTrue(x.modifiers().size() == 0);
			assertTrue(x.typeParameters().size() == 0);
			assertTrue(x.getReturnType2().getParent() == x);
			assertTrue(x.getReturnType2().isPrimitiveType());
			assertTrue(((PrimitiveType) x.getReturnType2()).getPrimitiveTypeCode() == PrimitiveType.VOID);
		}
		assertTrue(x.isConstructor() == false);
		assertTrue(x.getName().getParent() == x);
		assertTrue(x.getName().isDeclaration() == true);
		assertTrue(x.getExtraDimensions() == 0);
		assertTrue(x.getJavadoc() == null);
		assertTrue(x.parameters().size() == 0);
		if (this.ast.apiLevel() < getJLS8()) {
			assertTrue(x.thrownExceptions().size() == 0);
		} else {
			assertTrue(x.thrownExceptionTypes().size() == 0);
		}
		assertTrue(x.getBody() == null);
		assertTrue(x.getNodeType() == ASTNode.METHOD_DECLARATION);
		assertTrue(x.structuralPropertiesForType() ==
			MethodDeclaration.propertyDescriptors(this.ast.apiLevel()));
		// make sure that reading did not change modification count
		assertTrue(this.ast.modificationCount() == previousCount);

		previousCount = this.ast.modificationCount();
		x.setConstructor(true);
		assertTrue(this.ast.modificationCount() > previousCount);
		assertTrue(x.isConstructor() == true);
		assertTrue(x.getName().isDeclaration() == false);

		previousCount = this.ast.modificationCount();
		x.setConstructor(false);
		assertTrue(this.ast.modificationCount() > previousCount);
		assertTrue(x.isConstructor() == false);

		if (this.ast.apiLevel() == AST.JLS2) {
			previousCount = this.ast.modificationCount();
			int legal = Modifier.PUBLIC | Modifier.PROTECTED
				| Modifier.PRIVATE | Modifier.ABSTRACT | Modifier.STATIC
				| Modifier.FINAL | Modifier.SYNCHRONIZED| Modifier.NATIVE
				| Modifier.STRICTFP;
			x.setModifiers(legal);
			assertTrue(this.ast.modificationCount() > previousCount);
			assertTrue(x.getModifiers() == legal);

			previousCount = this.ast.modificationCount();
			x.setModifiers(Modifier.NONE);
			assertTrue(this.ast.modificationCount() > previousCount);
			assertTrue(x.getModifiers() == Modifier.NONE);
		}

		previousCount = this.ast.modificationCount();
		if (this.ast.apiLevel() < getJLS8()) {
			x.setExtraDimensions(1);
		} else {
			x.extraDimensions().add(this.ast.newDimension());
		}
		assertTrue(this.ast.modificationCount() > previousCount);
		assertTrue(x.getExtraDimensions() == 1);

		previousCount = this.ast.modificationCount();
		if (this.ast.apiLevel() < getJLS8()) {
			x.setExtraDimensions(0);
		} else {
			x.extraDimensions().remove(0);
		}
		assertTrue(this.ast.modificationCount() > previousCount);
		assertTrue(x.getExtraDimensions() == 0);

		tJavadocComment(x);
		tModifiers(x);

		if (this.ast.apiLevel() >= JLS3_INTERNAL) {
			genericPropertyListTest(x, x.typeParameters(),
			  new Property("TypeParameters", true, TypeParameter.class) { //$NON-NLS-1$
				@Override
				public ASTNode sample(AST targetAst, boolean parented) {
					TypeParameter result = targetAst.newTypeParameter();
					if (parented) {
						targetAst.newMethodDeclaration().typeParameters().add(result);
					}
					return result;
				}
			});
		}

		genericPropertyTest(x, new Property("Name", true, SimpleName.class) { //$NON-NLS-1$
			@Override
			public ASTNode sample(AST targetAst, boolean parented) {
				SimpleName result = targetAst.newSimpleName("foo"); //$NON-NLS-1$
				if (parented) {
					targetAst.newExpressionStatement(result);
				}
				return result;
			}
			@Override
			public ASTNode get() {
				return x.getName();
			}
			@Override
			public void set(ASTNode value) {
				x.setName((SimpleName) value);
			}
		});

		if (this.ast.apiLevel() == AST.JLS2) {
			genericPropertyTest(x, new Property("ReturnType", true, Type.class) { //$NON-NLS-1$
				@Override
				public ASTNode sample(AST targetAst, boolean parented) {
					SimpleType result = targetAst.newSimpleType(
						targetAst.newSimpleName("foo")); //$NON-NLS-1$
					if (parented) {
						targetAst.newArrayType(result);
					}
					return result;
				}
				@Override
				public ASTNode get() {
					return x.getReturnType();
				}
				@Override
				public void set(ASTNode value) {
					x.setReturnType((Type) value);
				}
			});
		}

		if (this.ast.apiLevel() >= JLS3_INTERNAL) {
			genericPropertyTest(x, new Property("ReturnType2", false, Type.class) { //$NON-NLS-1$
				@Override
				public ASTNode sample(AST targetAst, boolean parented) {
					SimpleType result = targetAst.newSimpleType(
						targetAst.newSimpleName("foo")); //$NON-NLS-1$
					if (parented) {
						targetAst.newArrayType(result);
					}
					return result;
				}
				@Override
				public ASTNode get() {
					return x.getReturnType2();
				}
				@Override
				public void set(ASTNode value) {
					x.setReturnType2((Type) value);
				}
			});
		}

		if (this.ast.apiLevel() >= getJLS8()) {
			genericPropertyListTest(x, x.extraDimensions(),
					new Property("ExtraDimensions", true, Dimension.class) { //$NON-NLS-1$
						@Override
						public ASTNode sample(AST targetAst, boolean parented) {
							Dimension result = targetAst.newDimension();
							if (parented) {
								targetAst.newMethodDeclaration().extraDimensions().add(result);
							}
							return result;
						}
					});
		}

		genericPropertyListTest(x, x.parameters(),
		  new Property("Parameters", true, SingleVariableDeclaration.class) { //$NON-NLS-1$
			@Override
			public ASTNode sample(AST targetAst, boolean parented) {
				SingleVariableDeclaration result = targetAst.newSingleVariableDeclaration();
				if (parented) {
					targetAst.newCatchClause().setException(result);
				}
				return result;
			}
			@Override
			public ASTNode wrap() {
				// return a SingleVariableDeclaration that embeds x
				SingleVariableDeclaration s1 = ASTTest.this.ast.newSingleVariableDeclaration();
				ClassInstanceCreation s2 = ASTTest.this.ast.newClassInstanceCreation();
				AnonymousClassDeclaration a1 = ASTTest.this.ast.newAnonymousClassDeclaration();
				s2.setAnonymousClassDeclaration(a1);
				s1.setInitializer(s2);
				a1.bodyDeclarations().add(x);
				return s1;
			}
			@Override
			public void unwrap() {
				AnonymousClassDeclaration a1 = (AnonymousClassDeclaration) x.getParent();
				a1.bodyDeclarations().remove(x);
			}
		});

		if (this.ast.apiLevel() < getJLS8()) {
			genericPropertyListTest(x, x.thrownExceptions(),
					  new Property("ThrownExceptions", true, Name.class) { //$NON-NLS-1$
						@Override
						public ASTNode sample(AST targetAst, boolean parented) {
							SimpleName result = targetAst.newSimpleName("foo"); //$NON-NLS-1$
							if (parented) {
								targetAst.newExpressionStatement(result);
							}
							return result;
						}
					});
		} else {
			genericPropertyListTest(x, x.thrownExceptionTypes(),
					  new Property("ThrownExceptionTypes", true, Type.class) { //$NON-NLS-1$
						@Override
						public ASTNode sample(AST targetAst, boolean parented) {
							Type result = targetAst.newSimpleType(targetAst.newSimpleName("foo")); //$NON-NLS-1$
							if (parented) {
								targetAst.newArrayType(result);
							}
							return result;
						}
					});
		}

		genericPropertyTest(x, new Property("Body", false, Block.class) { //$NON-NLS-1$
			@Override
			public ASTNode sample(AST targetAst, boolean parented) {
				Block result = targetAst.newBlock();
				if (parented) {
					Block b2 = targetAst.newBlock();
					b2.statements().add(result);
				}
				return result;
			}
			@Override
			public ASTNode wrap() {
				// return a Block that embeds x
				Block s1 = ASTTest.this.ast.newBlock();
				TypeDeclaration s2 = ASTTest.this.ast.newTypeDeclaration();
				s1.statements().add(ASTTest.this.ast.newTypeDeclarationStatement(s2));
				s2.bodyDeclarations().add(x);
				return s1;
			}
			@Override
			public void unwrap() {
				TypeDeclaration s2 = (TypeDeclaration) x.getParent();
				s2.bodyDeclarations().remove(x);
			}
			@Override
			public ASTNode get() {
				return x.getBody();
			}
			@Override
			public void set(ASTNode value) {
				x.setBody((Block) value);
			}
		});

		if (this.ast.apiLevel() >= JLS3_INTERNAL) {
			// check isVariableArity convenience method
			x.parameters().clear();
			assertTrue(!x.isVarargs()); // 0 params
			x.parameters().add(this.ast.newSingleVariableDeclaration());
			assertTrue(!x.isVarargs()); // 1 params
			SingleVariableDeclaration v = this.ast.newSingleVariableDeclaration();
			x.parameters().add(v);
			assertTrue(!x.isVarargs()); // 2 param fixed arity
			v.setVarargs(true);
			assertTrue(x.isVarargs()); // 2 param fixed arity
			x.parameters().add(this.ast.newSingleVariableDeclaration());
			assertTrue(!x.isVarargs()); // only last param counts
		}
		if (this.ast.apiLevel() < getJLS8()) {
			try {
				x.setExtraDimensions(-1);
				fail("Should fail");
			} catch(IllegalArgumentException e) {
				// pass
			}
		}
	}

	/** @deprecated using deprecated code */
	public void testInitializer() {
		long previousCount = this.ast.modificationCount();
		final Initializer x = this.ast.newInitializer();
		assertTrue(this.ast.modificationCount() > previousCount);
		previousCount = this.ast.modificationCount();
		assertTrue(x.getAST() == this.ast);
		assertTrue(x.getParent() == null);
		assertTrue(x.getJavadoc() == null);
		if (this.ast.apiLevel() == AST.JLS2) {
			assertTrue(x.getModifiers() == Modifier.NONE);
		} else {
			assertTrue(x.modifiers().size() == 0);
		}
		assertTrue(x.getBody().getParent() == x);
		assertTrue(x.getBody().statements().size() == 0);
		assertTrue(x.getNodeType() == ASTNode.INITIALIZER);
		assertTrue(x.structuralPropertiesForType() ==
			Initializer.propertyDescriptors(this.ast.apiLevel()));
		// make sure that reading did not change modification count
		assertTrue(this.ast.modificationCount() == previousCount);

		tJavadocComment(x);
		tModifiers(x);

		if (this.ast.apiLevel() == AST.JLS2) {
			int legal = Modifier.STATIC;
			previousCount = this.ast.modificationCount();
			x.setModifiers(legal);
			assertTrue(this.ast.modificationCount() > previousCount);
			assertTrue(x.getModifiers() == legal);

			previousCount = this.ast.modificationCount();
			x.setModifiers(Modifier.NONE);
			assertTrue(this.ast.modificationCount() > previousCount);
			assertTrue(x.getModifiers() == Modifier.NONE);
		}

		genericPropertyTest(x, new Property("Body", true, Block.class) { //$NON-NLS-1$
			@Override
			public ASTNode sample(AST targetAst, boolean parented) {
				Block result = targetAst.newBlock();
				if (parented) {
					Block b2 = targetAst.newBlock();
					b2.statements().add(result);
				}
				return result;
			}
			@Override
			public ASTNode wrap() {
				// return Block that embeds x
				Block s1 = ASTTest.this.ast.newBlock();
				TypeDeclaration s2 = ASTTest.this.ast.newTypeDeclaration();
				s1.statements().add(ASTTest.this.ast.newTypeDeclarationStatement(s2));
				s2.bodyDeclarations().add(x);
				return s1;
			}
			@Override
			public void unwrap() {
				TypeDeclaration s2 = (TypeDeclaration) x.getParent();
				s2.bodyDeclarations().remove(x);
			}
			@Override
			public ASTNode get() {
				return x.getBody();
			}
			@Override
			public void set(ASTNode value) {
				x.setBody((Block) value);
			}
		});
	}

	/**
	 * @deprecated (not really - its just that Javadoc.get/setComment
	 * are deprecated, and this suppresses the extra warnings)
	 */
	public void testJavadoc() {
		long previousCount = this.ast.modificationCount();
		final Javadoc x = this.ast.newJavadoc();
		assertTrue(this.ast.modificationCount() > previousCount);
		previousCount = this.ast.modificationCount();
		assertTrue(x.getAST() == this.ast);
		assertTrue(x.getParent() == null);
		if (this.ast.apiLevel() == AST.JLS2) {
			assertTrue(x.getComment().startsWith("/**")); //$NON-NLS-1$
			assertTrue(x.getComment().endsWith("*/")); //$NON-NLS-1$
		}
		assertTrue(x.getNodeType() == ASTNode.JAVADOC);
		assertTrue(!x.isBlockComment());
		assertTrue(!x.isLineComment());
		assertTrue(x.isDocComment());
		assertTrue(x.tags().isEmpty());
		assertTrue(x.getAlternateRoot() == null);
		assertTrue(x.structuralPropertiesForType() ==
			Javadoc.propertyDescriptors(this.ast.apiLevel()));
		// make sure that reading did not change modification count
		assertTrue(this.ast.modificationCount() == previousCount);

		// check the constants
		assertTrue(TagElement.TAG_AUTHOR.equals("@author")); //$NON-NLS-1$
		assertTrue(TagElement.TAG_DEPRECATED.equals("@deprecated")); //$NON-NLS-1$
		assertTrue(TagElement.TAG_DOCROOT.equals("@docRoot")); //$NON-NLS-1$
		assertTrue(TagElement.TAG_EXCEPTION.equals("@exception")); //$NON-NLS-1$
		assertTrue(TagElement.TAG_INHERITDOC.equals("@inheritDoc")); //$NON-NLS-1$
		assertTrue(TagElement.TAG_LINK.equals("@link")); //$NON-NLS-1$
		assertTrue(TagElement.TAG_LINKPLAIN.equals("@linkplain")); //$NON-NLS-1$
		assertTrue(TagElement.TAG_PARAM.equals("@param")); //$NON-NLS-1$
		assertTrue(TagElement.TAG_RETURN.equals("@return")); //$NON-NLS-1$
		assertTrue(TagElement.TAG_SEE.equals("@see")); //$NON-NLS-1$
		assertTrue(TagElement.TAG_SERIAL.equals("@serial")); //$NON-NLS-1$
		assertTrue(TagElement.TAG_SERIALDATA.equals("@serialData")); //$NON-NLS-1$
		assertTrue(TagElement.TAG_SERIALFIELD.equals("@serialField")); //$NON-NLS-1$
		assertTrue(TagElement.TAG_SINCE.equals("@since")); //$NON-NLS-1$
		assertTrue(TagElement.TAG_THROWS.equals("@throws")); //$NON-NLS-1$
		assertTrue(TagElement.TAG_VALUE.equals("@value")); //$NON-NLS-1$
		assertTrue(TagElement.TAG_VERSION.equals("@version")); //$NON-NLS-1$

		if (this.ast.apiLevel() == AST.JLS2) {
			final String[] samples =
				{
				  "/** Hello there */", //$NON-NLS-1$
				  "/**\n * Line 1\n * Line 2\n */", //$NON-NLS-1$
				  "/***/", //$NON-NLS-1$
				};
			for (int i = 0; i < samples.length; i++) {
				previousCount = this.ast.modificationCount();
				x.setComment(samples[i]);
				assertTrue(this.ast.modificationCount() > previousCount);
				assertTrue(samples[i].equals(x.getComment()));
			}

			final String[] badSamples =
				{
				  null,
				  "", //$NON-NLS-1$
				  "/* */", //$NON-NLS-1$
				  "/**", //$NON-NLS-1$
				  "*/", //$NON-NLS-1$
				};

			// check that property cannot be set to clearly illegal things
			for (int i = 0; i < badSamples.length; i++) {
				try {
					x.setComment(badSamples[i]);
					assertTrue(false);
				} catch (RuntimeException e) {
					// pass
				}
			}
		}

		tAlternateRoot(x);

		genericPropertyListTest(x, x.tags(),
		  new Property("Tags", true, TagElement.class) { //$NON-NLS-1$
			@Override
			public ASTNode sample(AST targetAst, boolean parented) {
				TagElement result = targetAst.newTagElement();
				if (parented) {
					Javadoc parent = targetAst.newJavadoc();
					parent.tags().add(result);
				}
				return result;
			}
			@Override
			public ASTNode[] counterExamples(AST targetAst) {
				return new ASTNode[] {
					targetAst.newEmptyStatement(),
					targetAst.newCompilationUnit(),
					targetAst.newTypeDeclaration(),
					targetAst.newJavadoc(),
					targetAst.newTextElement(),
					targetAst.newMethodRef()
				};
			}
		});
	}

	public void testBlockComment() {
		long previousCount = this.ast.modificationCount();
		final BlockComment x = this.ast.newBlockComment();
		assertTrue(this.ast.modificationCount() > previousCount);
		previousCount = this.ast.modificationCount();
		assertTrue(x.getAST() == this.ast);
		assertTrue(x.getParent() == null);
		assertTrue(x.getNodeType() == ASTNode.BLOCK_COMMENT);
		assertTrue(x.isBlockComment());
		assertTrue(!x.isLineComment());
		assertTrue(!x.isDocComment());
		assertTrue(x.getAlternateRoot() == null);
		assertTrue(x.structuralPropertiesForType() ==
			BlockComment.propertyDescriptors(this.ast.apiLevel()));
		// make sure that reading did not change modification count
		assertTrue(this.ast.modificationCount() == previousCount);

		tAlternateRoot(x);
	}

	public void testLineComment() {
		long previousCount = this.ast.modificationCount();
		final LineComment x = this.ast.newLineComment();
		assertTrue(this.ast.modificationCount() > previousCount);
		previousCount = this.ast.modificationCount();
		assertTrue(x.getAST() == this.ast);
		assertTrue(x.getParent() == null);
		assertTrue(x.getNodeType() == ASTNode.LINE_COMMENT);
		assertTrue(!x.isBlockComment());
		assertTrue(x.isLineComment());
		assertTrue(!x.isDocComment());
		assertTrue(x.getAlternateRoot() == null);
		assertTrue(x.structuralPropertiesForType() ==
			LineComment.propertyDescriptors(this.ast.apiLevel()));
		// make sure that reading did not change modification count
		assertTrue(this.ast.modificationCount() == previousCount);

		tAlternateRoot(x);
	}

	public void testTagElement() {
		long previousCount = this.ast.modificationCount();
		final TagElement x = this.ast.newTagElement();
		assertTrue(this.ast.modificationCount() > previousCount);
		previousCount = this.ast.modificationCount();
		assertTrue(x.getAST() == this.ast);
		assertTrue(x.getParent() == null);
		assertTrue(x.getNodeType() == ASTNode.TAG_ELEMENT);
		assertTrue(x.getTagName() == null);
		assertTrue(x.fragments().isEmpty());
		assertTrue(x.structuralPropertiesForType() ==
			TagElement.propertyDescriptors(this.ast.apiLevel()));
		// make sure that reading did not change modification count
		assertTrue(this.ast.modificationCount() == previousCount);

		// tagName property
		previousCount = this.ast.modificationCount();
		String s1 = new String("hello"); //$NON-NLS-1$
		x.setTagName(s1);
		assertTrue(this.ast.modificationCount() > previousCount);
		assertTrue(x.getTagName() == s1);
		previousCount = this.ast.modificationCount();
		String s2 = new String("bye"); //$NON-NLS-1$
		x.setTagName(s2);
		assertTrue(x.getTagName() == s2);
		assertTrue(this.ast.modificationCount() > previousCount);
		x.setTagName(null);
		assertTrue(x.getTagName() == null);
		assertTrue(this.ast.modificationCount() > previousCount);

		// check that fragments() can handle TagElement
		genericPropertyListTest(x, x.fragments(),
		  new Property("Fragments", true, TagElement.class) { //$NON-NLS-1$
			@Override
			public ASTNode sample(AST targetAst, boolean parented) {
				TagElement result = targetAst.newTagElement();
				if (parented) {
					Javadoc parent = targetAst.newJavadoc();
					parent.tags().add(result);
				}
				return result;
			}
			@Override
			public ASTNode wrap() {
				// return TagElement that embeds x
				TagElement tagElement = ASTTest.this.ast.newTagElement();
				tagElement.fragments().add(x);
				return tagElement;
			}
			@Override
			public void unwrap() {
				TagElement tagElement = (TagElement) x.getParent();
				tagElement.fragments().remove(x);
			}
			@Override
			public ASTNode[] counterExamples(AST targetAst) {
				return new ASTNode[] {
					targetAst.newEmptyStatement(),
					targetAst.newCompilationUnit(),
					targetAst.newTypeDeclaration(),
					targetAst.newJavadoc(),
				};
			}
		});
		// check that fragments() can handle Name
		genericPropertyListTest(x, x.fragments(),
		  new Property("Fragments", true, Name.class) { //$NON-NLS-1$
			@Override
			public ASTNode sample(AST targetAst, boolean parented) {
				SimpleName result = targetAst.newSimpleName("foo"); //$NON-NLS-1$
				if (parented) {
					targetAst.newExpressionStatement(result);
				}
				return result;
			}
		});
		// check that fragments() can handle TextElement
		genericPropertyListTest(x, x.fragments(),
		  new Property("Fragments", true, TextElement.class) { //$NON-NLS-1$
			@Override
			public ASTNode sample(AST targetAst, boolean parented) {
				TextElement result = targetAst.newTextElement();
				if (parented) {
					TagElement parent = targetAst.newTagElement();
					parent.fragments().add(result);
				}
				return result;
			}
		});
		// check that fragments() can handle MethodRef
		genericPropertyListTest(x, x.fragments(),
		  new Property("Fragments", true, MethodRef.class) { //$NON-NLS-1$
			@Override
			public ASTNode sample(AST targetAst, boolean parented) {
				MethodRef result = targetAst.newMethodRef();
				if (parented) {
					TagElement parent = targetAst.newTagElement();
					parent.fragments().add(result);
				}
				return result;
			}
		});
		// check that fragments() can handle MemberRef
		genericPropertyListTest(x, x.fragments(),
		  new Property("Fragments", true, MemberRef.class) { //$NON-NLS-1$
			@Override
			public ASTNode sample(AST targetAst, boolean parented) {
				MemberRef result = targetAst.newMemberRef();
				if (parented) {
					TagElement parent = targetAst.newTagElement();
					parent.fragments().add(result);
				}
				return result;
			}
		});
	}

	public void testTextElement() {
		long previousCount = this.ast.modificationCount();
		final TextElement x = this.ast.newTextElement();
		assertTrue(this.ast.modificationCount() > previousCount);
		previousCount = this.ast.modificationCount();
		assertTrue(x.getAST() == this.ast);
		assertTrue(x.getParent() == null);
		assertTrue(x.getNodeType() == ASTNode.TEXT_ELEMENT);
		assertTrue(x.getText().length() == 0);
		assertTrue(x.structuralPropertiesForType() ==
			TextElement.propertyDescriptors(this.ast.apiLevel()));
		// make sure that reading did not change modification count
		assertTrue(this.ast.modificationCount() == previousCount);

		// text property
		previousCount = this.ast.modificationCount();
		String s1 = new String("hello");
		x.setText(s1);
		assertTrue(this.ast.modificationCount() > previousCount);
		assertTrue(x.getText() == s1);
		previousCount = this.ast.modificationCount();
		String s2 = new String("");
		x.setText(s2);
		assertTrue(x.getText() == s2);
		assertTrue(this.ast.modificationCount() > previousCount);
		// check that property cannot be set to null
		previousCount = this.ast.modificationCount();
		try {
			x.setText(null);
			assertTrue(false);
		} catch (RuntimeException e) {
			// pass
		}
		assertTrue(this.ast.modificationCount() == previousCount);
		// check that property cannot include */
		previousCount = this.ast.modificationCount();
		try {
			x.setText("this would be the */ end of it");  //$NON-NLS-1$
			assertTrue(false);
		} catch (RuntimeException e) {
			// pass
		}
		assertTrue(this.ast.modificationCount() == previousCount);
	}

	public void testMemberRef() {
		long previousCount = this.ast.modificationCount();
		final MemberRef x = this.ast.newMemberRef();
		assertTrue(this.ast.modificationCount() > previousCount);
		previousCount = this.ast.modificationCount();
		assertTrue(x.getAST() == this.ast);
		assertTrue(x.getParent() == null);
		assertTrue(x.getNodeType() == ASTNode.MEMBER_REF);
		assertTrue(x.getQualifier() == null);
		assertTrue(x.getName().getParent() == x);
		assertTrue(x.structuralPropertiesForType() ==
			MemberRef.propertyDescriptors(this.ast.apiLevel()));
		// make sure that reading did not change modification count
		assertTrue(this.ast.modificationCount() == previousCount);

		genericPropertyTest(x, new Property("Qualifier", false, Name.class) { //$NON-NLS-1$
			@Override
			public ASTNode sample(AST targetAst, boolean parented) {
				QualifiedName result = targetAst.newQualifiedName(
					targetAst.newSimpleName("a"), //$NON-NLS-1$
					targetAst.newSimpleName("b")); //$NON-NLS-1$
				if (parented) {
					targetAst.newExpressionStatement(result);
				}
				return result;
			}
			@Override
			public ASTNode get() {
				return x.getQualifier();
			}
			@Override
			public void set(ASTNode value) {
				x.setQualifier((Name) value);
			}
		});

		genericPropertyTest(x, new Property("Name", true, SimpleName.class) { //$NON-NLS-1$
			@Override
			public ASTNode sample(AST targetAst, boolean parented) {
				SimpleName result = targetAst.newSimpleName("foo"); //$NON-NLS-1$
				if (parented) {
					targetAst.newExpressionStatement(result);
				}
				return result;
			}
			@Override
			public ASTNode get() {
				return x.getName();
			}
			@Override
			public void set(ASTNode value) {
				x.setName((SimpleName) value);
			}
		});
	}

	public void testMethodRef() {
		long previousCount = this.ast.modificationCount();
		final MethodRef x = this.ast.newMethodRef();
		assertTrue(this.ast.modificationCount() > previousCount);
		previousCount = this.ast.modificationCount();
		assertTrue(x.getAST() == this.ast);
		assertTrue(x.getParent() == null);
		assertTrue(x.getNodeType() == ASTNode.METHOD_REF);
		assertTrue(x.getQualifier() == null);
		assertTrue(x.getName().getParent() == x);
		assertTrue(x.parameters().isEmpty());
		assertTrue(x.structuralPropertiesForType() ==
			MethodRef.propertyDescriptors(this.ast.apiLevel()));
		// make sure that reading did not change modification count
		assertTrue(this.ast.modificationCount() == previousCount);

		genericPropertyTest(x, new Property("Qualifier", false, Name.class) { //$NON-NLS-1$
			@Override
			public ASTNode sample(AST targetAst, boolean parented) {
				QualifiedName result = targetAst.newQualifiedName(
					targetAst.newSimpleName("a"), //$NON-NLS-1$
					targetAst.newSimpleName("b")); //$NON-NLS-1$
				if (parented) {
					targetAst.newExpressionStatement(result);
				}
				return result;
			}
			@Override
			public ASTNode get() {
				return x.getQualifier();
			}
			@Override
			public void set(ASTNode value) {
				x.setQualifier((Name) value);
			}
		});

		genericPropertyTest(x, new Property("Name", true, SimpleName.class) { //$NON-NLS-1$
			@Override
			public ASTNode sample(AST targetAst, boolean parented) {
				SimpleName result = targetAst.newSimpleName("foo"); //$NON-NLS-1$
				if (parented) {
					targetAst.newExpressionStatement(result);
				}
				return result;
			}
			@Override
			public ASTNode get() {
				return x.getName();
			}
			@Override
			public void set(ASTNode value) {
				x.setName((SimpleName) value);
			}
		});

		genericPropertyListTest(x, x.parameters(),
		  new Property("Parameters", true, MethodRefParameter.class) { //$NON-NLS-1$
			@Override
			public ASTNode sample(AST targetAst, boolean parented) {
				MethodRefParameter result = targetAst.newMethodRefParameter();
				if (parented) {
					MethodRef parent = targetAst.newMethodRef();
					parent.parameters().add(result);
				}
				return result;
			}
		});
	}

	public void testMethodRefParameter() {
		long previousCount = this.ast.modificationCount();
		final MethodRefParameter x = this.ast.newMethodRefParameter();
		assertTrue(this.ast.modificationCount() > previousCount);
		previousCount = this.ast.modificationCount();
		assertTrue(x.getAST() == this.ast);
		assertTrue(x.getParent() == null);
		assertTrue(x.getNodeType() == ASTNode.METHOD_REF_PARAMETER);
		assertTrue(x.getType().getParent() == x);
		if (this.ast.apiLevel() >= JLS3_INTERNAL) {
			assertTrue(x.isVarargs() == false);
		}
		assertTrue(x.getName() == null);
		assertTrue(x.structuralPropertiesForType() ==
			MethodRefParameter.propertyDescriptors(this.ast.apiLevel()));
		// make sure that reading did not change modification count
		assertTrue(this.ast.modificationCount() == previousCount);

		if (this.ast.apiLevel() >= JLS3_INTERNAL) {
			previousCount = this.ast.modificationCount();
			x.setVarargs(true);
			assertTrue(this.ast.modificationCount() > previousCount);
			assertTrue(x.isVarargs() == true);

			previousCount = this.ast.modificationCount();
			x.setVarargs(false);
			assertTrue(this.ast.modificationCount() > previousCount);
			assertTrue(x.isVarargs() == false);
		}

		genericPropertyTest(x, new Property("Type", true, Type.class) { //$NON-NLS-1$
			@Override
			public ASTNode sample(AST targetAst, boolean parented) {
				SimpleType result = targetAst.newSimpleType(
					targetAst.newSimpleName("foo")); //$NON-NLS-1$
				if (parented) {
					targetAst.newArrayType(result);
				}
				return result;
			}
			@Override
			public ASTNode get() {
				return x.getType();
			}
			@Override
			public void set(ASTNode value) {
				x.setType((Type) value);
			}
		});

		genericPropertyTest(x, new Property("Name", false, SimpleName.class) { //$NON-NLS-1$
			@Override
			public ASTNode sample(AST targetAst, boolean parented) {
				SimpleName result = targetAst.newSimpleName("foo"); //$NON-NLS-1$
				if (parented) {
					targetAst.newExpressionStatement(result);
				}
				return result;
			}
			@Override
			public ASTNode get() {
				return x.getName();
			}
			@Override
			public void set(ASTNode value) {
				x.setName((SimpleName) value);
			}
		});
	}

	public void testBlock() {
		long previousCount = this.ast.modificationCount();
		final Block x = this.ast.newBlock();
		assertTrue(this.ast.modificationCount() > previousCount);
		previousCount = this.ast.modificationCount();
		assertTrue(x.getAST() == this.ast);
		assertTrue(x.getParent() == null);
		assertTrue(x.statements().size() == 0);
		assertTrue(x.getNodeType() == ASTNode.BLOCK);
		assertTrue(x.structuralPropertiesForType() ==
			Block.propertyDescriptors(this.ast.apiLevel()));
		// make sure that reading did not change modification count
		assertTrue(this.ast.modificationCount() == previousCount);

		tLeadingComment(x);

		genericPropertyListTest(x, x.statements(),
		  new Property("Statements", true, Statement.class) { //$NON-NLS-1$
			@Override
			public ASTNode sample(AST targetAst, boolean parented) {
				Block result = targetAst.newBlock();
				if (parented) {
					Block b2 = targetAst.newBlock();
					b2.statements().add(result);
				}
				return result;
			}
			@Override
			public ASTNode wrap() {
				// return a Statement that embeds x
				Block s1 = ASTTest.this.ast.newBlock();
				s1.statements().add(x);
				return s1;
			}
			@Override
			public void unwrap() {
				Block s2 = (Block) x.getParent();
				s2.statements().remove(x);
			}
		});
	}

	public void testMethodInvocation() {
		long previousCount = this.ast.modificationCount();
		final MethodInvocation x = this.ast.newMethodInvocation();
		assertTrue(this.ast.modificationCount() > previousCount);
		previousCount = this.ast.modificationCount();
		assertTrue(x.getAST() == this.ast);
		assertTrue(x.getParent() == null);
		if (this.ast.apiLevel() >= JLS3_INTERNAL) {
			assertTrue(x.typeArguments().isEmpty());
		}
		assertTrue(x.getName().getParent() == x);
		assertTrue(x.getExpression() == null);
		assertTrue(x.arguments().size() == 0);
		assertTrue(x.getNodeType() == ASTNode.METHOD_INVOCATION);
		assertTrue(x.structuralPropertiesForType() ==
			MethodInvocation.propertyDescriptors(this.ast.apiLevel()));
		// make sure that reading did not change modification count
		assertTrue(this.ast.modificationCount() == previousCount);

		genericPropertyTest(x, new Property("Expression", false, Expression.class) { //$NON-NLS-1$
			@Override
			public ASTNode sample(AST targetAst, boolean parented) {
				SimpleName result = targetAst.newSimpleName("foo"); //$NON-NLS-1$
				if (parented) {
					targetAst.newExpressionStatement(result);
				}
				return result;
			}
			@Override
			public ASTNode wrap() {
				// return Expression that embeds x
				ParenthesizedExpression s1 = ASTTest.this.ast.newParenthesizedExpression();
				s1.setExpression(x);
				return s1;
			}
			@Override
			public void unwrap() {
				ParenthesizedExpression s1 = (ParenthesizedExpression) x.getParent();
				s1.setExpression(ASTTest.this.ast.newSimpleName("x")); //$NON-NLS-1$
			}
			@Override
			public ASTNode get() {
				return x.getExpression();
			}
			@Override
			public void set(ASTNode value) {
				x.setExpression((Expression) value);
			}
		});

		if (this.ast.apiLevel() >= JLS3_INTERNAL) {
			genericPropertyListTest(x, x.typeArguments(),
			  new Property("TypeArguments", true, Type.class) { //$NON-NLS-1$
				@Override
				public ASTNode sample(AST targetAst, boolean parented) {
					Type result = targetAst.newSimpleType(targetAst.newSimpleName("X")); //$NON-NLS-1$
					if (parented) {
						targetAst.newArrayType(result);
					}
					return result;
				}
			});
		}

		genericPropertyTest(x, new Property("Name", true, SimpleName.class) { //$NON-NLS-1$
			@Override
			public ASTNode sample(AST targetAst, boolean parented) {
				SimpleName result = targetAst.newSimpleName("foo"); //$NON-NLS-1$
				if (parented) {
					targetAst.newExpressionStatement(result);
				}
				return result;
			}
			@Override
			public ASTNode get() {
				return x.getName();
			}
			@Override
			public void set(ASTNode value) {
				x.setName((SimpleName) value);
			}
		});

		genericPropertyListTest(x, x.arguments(),
		  new Property("Arguments", true, Expression.class) { //$NON-NLS-1$
			@Override
			public ASTNode sample(AST targetAst, boolean parented) {
				SimpleName result = targetAst.newSimpleName("foo"); //$NON-NLS-1$
				if (parented) {
					targetAst.newExpressionStatement(result);
				}
				return result;
			}
			@Override
			public ASTNode wrap() {
				// return Expression that embeds x
				ParenthesizedExpression s1 = ASTTest.this.ast.newParenthesizedExpression();
				s1.setExpression(x);
				return s1;
			}
			@Override
			public void unwrap() {
				ParenthesizedExpression s1 = (ParenthesizedExpression) x.getParent();
				s1.setExpression(ASTTest.this.ast.newSimpleName("x")); //$NON-NLS-1$
			}
		});
	}

	public void testExpressionStatement() {
		long previousCount = this.ast.modificationCount();
		SimpleName x1 = this.ast.newSimpleName("foo"); //$NON-NLS-1$
		final ExpressionStatement x = this.ast.newExpressionStatement(x1);
		assertTrue(this.ast.modificationCount() > previousCount);
		previousCount = this.ast.modificationCount();
		assertTrue(x.getAST() == this.ast);
		assertTrue(x.getParent() == null);
		assertTrue(x.getExpression() == x1);
		assertTrue(x1.getParent() == x);
		assertTrue(x.getNodeType() == ASTNode.EXPRESSION_STATEMENT);
		assertTrue(x.structuralPropertiesForType() ==
			ExpressionStatement.propertyDescriptors(this.ast.apiLevel()));
		// make sure that reading did not change modification count
		assertTrue(this.ast.modificationCount() == previousCount);

		tLeadingComment(x);

		genericPropertyTest(x, new Property("Expression", true, Expression.class) { //$NON-NLS-1$
			@Override
			public ASTNode sample(AST targetAst, boolean parented) {
				SimpleName result = targetAst.newSimpleName("foo"); //$NON-NLS-1$
				if (parented) {
					targetAst.newExpressionStatement(result);
				}
				return result;
			}
			@Override
			public ASTNode wrap() {
				// return Expression that embeds x
				ClassInstanceCreation s1 = ASTTest.this.ast.newClassInstanceCreation();
				AnonymousClassDeclaration a1 = ASTTest.this.ast.newAnonymousClassDeclaration();
				s1.setAnonymousClassDeclaration(a1);
				MethodDeclaration s2 = ASTTest.this.ast.newMethodDeclaration();
				a1.bodyDeclarations().add(s2);
				Block s3 = ASTTest.this.ast.newBlock();
				s2.setBody(s3);
				s3.statements().add(x);
				return s1;
			}
			@Override
			public void unwrap() {
				Block s3 = (Block) x.getParent();
				s3.statements().remove(x);
			}
			@Override
			public ASTNode get() {
				return x.getExpression();
			}
			@Override
			public void set(ASTNode value) {
				x.setExpression((Expression) value);
			}
		});

	}

	/** @deprecated using deprecated code */
	public void testVariableDeclarationStatement() {
		VariableDeclarationFragment x1 = this.ast.newVariableDeclarationFragment();
		long previousCount = this.ast.modificationCount();
		final VariableDeclarationStatement x =
			this.ast.newVariableDeclarationStatement(x1);
		assertTrue(this.ast.modificationCount() > previousCount);
		previousCount = this.ast.modificationCount();
		assertTrue(x.getAST() == this.ast);
		assertTrue(x.getParent() == null);
		if (this.ast.apiLevel() == AST.JLS2) {
			assertTrue(x.getModifiers() == Modifier.NONE);
		} else {
			assertTrue(x.modifiers().size() == 0);
		}
		assertTrue(x.getType() != null);
		assertTrue(x.getType().getParent() == x);
		assertTrue(x.fragments().size() == 1);
		assertTrue(x.fragments().get(0) == x1);
		assertTrue(x1.getParent() == x);
		assertTrue(x.getNodeType() == ASTNode.VARIABLE_DECLARATION_STATEMENT);
		assertTrue(x.structuralPropertiesForType() ==
			VariableDeclarationStatement.propertyDescriptors(this.ast.apiLevel()));
		// make sure that reading did not change modification count
		assertTrue(this.ast.modificationCount() == previousCount);

		tLeadingComment(x);

		if (this.ast.apiLevel() == AST.JLS2) {
			int legal = Modifier.FINAL;
			previousCount = this.ast.modificationCount();
			x.setModifiers(legal);
			assertTrue(this.ast.modificationCount() > previousCount);
			assertTrue(x.getModifiers() == legal);

			previousCount = this.ast.modificationCount();
			x.setModifiers(Modifier.NONE);
			assertTrue(this.ast.modificationCount() > previousCount);
			assertTrue(x.getModifiers() == Modifier.NONE);
		}

		if (this.ast.apiLevel() >= JLS3_INTERNAL) {
			genericPropertyListTest(x, x.modifiers(), new Property("Modifiers", true, IExtendedModifier.class) { //$NON-NLS-1$
				@Override
				public ASTNode sample(AST targetAst, boolean parented) {
					Modifier result = targetAst.newModifier(Modifier.ModifierKeyword.PUBLIC_KEYWORD);
					if (parented) {
						TypeDeclaration pd = targetAst.newTypeDeclaration();
						pd.modifiers().add(result);
					}
					return result;
				}
				@Override
				public ASTNode wrap() {
					SingleMemberAnnotation s1 = x.getAST().newSingleMemberAnnotation();
					ClassInstanceCreation s2 = x.getAST().newClassInstanceCreation();
					AnonymousClassDeclaration s3 = x.getAST().newAnonymousClassDeclaration();
					MethodDeclaration s4 = x.getAST().newMethodDeclaration();
					Block s5 = x.getAST().newBlock();
					VariableDeclarationFragment s6 = x.getAST().newVariableDeclarationFragment();
					VariableDeclarationStatement s7 = x.getAST().newVariableDeclarationStatement(s6);
					s1.setValue(s2);
					s2.setAnonymousClassDeclaration(s3);
					s3.bodyDeclarations().add(s4);
					s4.setBody(s5);
					s5.statements().add(s7);
					s7.modifiers().add(x);
					return s1;
				}
				@Override
				public void unwrap() {
					VariableDeclarationStatement s7 = (VariableDeclarationStatement) x.getParent();
					s7.modifiers().remove(x);
				}
			});

			// check that getModifiers() tracks changes to modifiers()
			x.modifiers().clear();
			assertTrue(x.getModifiers() == Modifier.NONE);
			Modifier[] allMods = allModifiers();
			// one at a time
			for (int i = 0 ; i < allMods.length; i++) {
				x.modifiers().add(allMods[i]);
				assertTrue(x.getModifiers() == allMods[i].getKeyword().toFlagValue());
				x.modifiers().remove(allMods[i]);
				assertTrue(x.getModifiers() == Modifier.NONE);
			}
			// all at same time
			for (int i = 0 ; i < allMods.length; i++) {
				x.modifiers().add(allMods[i]);
			}
			int flags  = x.getModifiers();
			for (int i = 0 ; i < allMods.length; i++) {
				assertTrue((flags & allMods[i].getKeyword().toFlagValue()) != 0);
			}
		}

		genericPropertyTest(x, new Property("Type", true, Type.class) { //$NON-NLS-1$
			@Override
			public ASTNode sample(AST targetAst, boolean parented) {
				SimpleType result = targetAst.newSimpleType(
					targetAst.newSimpleName("foo")); //$NON-NLS-1$
				if (parented) {
					targetAst.newArrayType(result);
				}
				return result;
			}
			@Override
			public ASTNode get() {
				return x.getType();
			}
			@Override
			public void set(ASTNode value) {
				x.setType((Type) value);
			}
		});

		genericPropertyListTest(x, x.fragments(),
		  new Property("VariableSpecifiers", true, VariableDeclarationFragment.class) { //$NON-NLS-1$
			@Override
			public ASTNode sample(AST targetAst, boolean parented) {
				VariableDeclarationFragment result = targetAst.newVariableDeclarationFragment();
				if (parented) {
					targetAst.newVariableDeclarationExpression(result);
				}
				return result;
			}
			@Override
			public ASTNode wrap() {
				// return VariableDeclarationFragment that embeds x
				VariableDeclarationFragment s1 = ASTTest.this.ast.newVariableDeclarationFragment();
				ClassInstanceCreation s0 = ASTTest.this.ast.newClassInstanceCreation();
				AnonymousClassDeclaration a1 = ASTTest.this.ast.newAnonymousClassDeclaration();
				s0.setAnonymousClassDeclaration(a1);
				s1.setInitializer(s0);
				Initializer s2 = ASTTest.this.ast.newInitializer();
				a1.bodyDeclarations().add(s2);
				s2.getBody().statements().add(x);
				return s1;
			}
			@Override
			public void unwrap() {
				Block s3 = (Block) x.getParent();
				s3.statements().remove(x);
			}
		});
	}

	/** @deprecated using deprecated code */
	public void testTypeDeclarationStatement() {
		AbstractTypeDeclaration x1 = this.ast.newTypeDeclaration();
		long previousCount = this.ast.modificationCount();
		final TypeDeclarationStatement x =
			this.ast.newTypeDeclarationStatement(x1);
		assertTrue(this.ast.modificationCount() > previousCount);
		previousCount = this.ast.modificationCount();
		assertTrue(x.getAST() == this.ast);
		assertTrue(x.getParent() == null);
		if (this.ast.apiLevel() == AST.JLS2) {
			assertTrue(x.getTypeDeclaration() == x1);
		} else {
			assertTrue(x.getDeclaration() == x1);
		}
		assertTrue(x1.getParent() == x);
		assertTrue(x.getNodeType() == ASTNode.TYPE_DECLARATION_STATEMENT);
		assertTrue(x.structuralPropertiesForType() ==
			TypeDeclarationStatement.propertyDescriptors(this.ast.apiLevel()));
		// make sure that reading did not change modification count
		assertTrue(this.ast.modificationCount() == previousCount);

		// check that TypeDeclaration inside is classified correctly
		assertTrue(x1.isLocalTypeDeclaration() == true);
		assertTrue(x1.isMemberTypeDeclaration() == false);
		assertTrue(x1.isPackageMemberTypeDeclaration() == false);

		tLeadingComment(x);

		if (this.ast.apiLevel() == AST.JLS2) {
			genericPropertyTest(x, new Property("TypeDeclaration", true, TypeDeclaration.class) { //$NON-NLS-1$
				@Override
				public ASTNode sample(AST targetAst, boolean parented) {
					TypeDeclaration result = targetAst.newTypeDeclaration();
					if (parented) {
						targetAst.newTypeDeclarationStatement(result);
					}
					return result;
				}
				@Override
				public ASTNode wrap() {
					// return TypeDeclaration that embeds x
					TypeDeclaration s1 = ASTTest.this.ast.newTypeDeclaration();
					MethodDeclaration s2 = ASTTest.this.ast.newMethodDeclaration();
					s1.bodyDeclarations().add(s2);
					Block s3 = ASTTest.this.ast.newBlock();
					s2.setBody(s3);
					s3.statements().add(x);
					return s1;
				}
				@Override
				public void unwrap() {
					Block s3 = (Block) x.getParent();
					s3.statements().remove(x);
				}
				@Override
				public ASTNode get() {
					return x.getTypeDeclaration();
				}
				@Override
				public void set(ASTNode value) {
					x.setTypeDeclaration((TypeDeclaration) value);
				}
			});
		}

		if (this.ast.apiLevel() >= JLS3_INTERNAL) {
			genericPropertyTest(x, new Property("Declaration", true, AbstractTypeDeclaration.class) { //$NON-NLS-1$
				@Override
				public ASTNode sample(AST targetAst, boolean parented) {
					AbstractTypeDeclaration result = targetAst.newTypeDeclaration();
					if (parented) {
						targetAst.newTypeDeclarationStatement(result);
					}
					return result;
				}
				@Override
				public ASTNode wrap() {
					// return TypeDeclaration that embeds x
					TypeDeclaration s1 = ASTTest.this.ast.newTypeDeclaration();
					MethodDeclaration s2 = ASTTest.this.ast.newMethodDeclaration();
					s1.bodyDeclarations().add(s2);
					Block s3 = ASTTest.this.ast.newBlock();
					s2.setBody(s3);
					s3.statements().add(x);
					return s1;
				}
				@Override
				public void unwrap() {
					Block s3 = (Block) x.getParent();
					s3.statements().remove(x);
				}
				@Override
				public ASTNode get() {
					return x.getDeclaration();
				}
				@Override
				public void set(ASTNode value) {
					x.setDeclaration((AbstractTypeDeclaration) value);
				}
			});
		}
	}

	/** @deprecated using deprecated code */
	public void testVariableDeclarationExpression() {
		VariableDeclarationFragment x1 = this.ast.newVariableDeclarationFragment();
		long previousCount = this.ast.modificationCount();
		final VariableDeclarationExpression x =
			this.ast.newVariableDeclarationExpression(x1);
		assertTrue(this.ast.modificationCount() > previousCount);
		previousCount = this.ast.modificationCount();
		assertTrue(x.getAST() == this.ast);
		assertTrue(x.getParent() == null);
		if (this.ast.apiLevel() == AST.JLS2) {
			assertTrue(x.getModifiers() == Modifier.NONE);
		} else {
			assertTrue(x.modifiers().size() == 0);
		}
		assertTrue(x.getType() != null);
		assertTrue(x.getType().getParent() == x);
		assertTrue(x.fragments().size() == 1);
		assertTrue(x.fragments().get(0) == x1);
		assertTrue(x1.getParent() == x);
		assertTrue(x.getNodeType() == ASTNode.VARIABLE_DECLARATION_EXPRESSION);
		assertTrue(x.structuralPropertiesForType() ==
			VariableDeclarationExpression.propertyDescriptors(this.ast.apiLevel()));
		// make sure that reading did not change modification count
		assertTrue(this.ast.modificationCount() == previousCount);

		if (this.ast.apiLevel() == AST.JLS2) {
			int legal = Modifier.FINAL;
			previousCount = this.ast.modificationCount();
			x.setModifiers(legal);
			assertTrue(this.ast.modificationCount() > previousCount);
			assertTrue(x.getModifiers() == legal);

			previousCount = this.ast.modificationCount();
			x.setModifiers(Modifier.NONE);
			assertTrue(this.ast.modificationCount() > previousCount);
			assertTrue(x.getModifiers() == Modifier.NONE);
		}

		if (this.ast.apiLevel() >= JLS3_INTERNAL) {
			genericPropertyListTest(x, x.modifiers(), new Property("Modifiers", true, IExtendedModifier.class) { //$NON-NLS-1$
				@Override
				public ASTNode sample(AST targetAst, boolean parented) {
					Modifier result = targetAst.newModifier(Modifier.ModifierKeyword.PUBLIC_KEYWORD);
					if (parented) {
						TypeDeclaration pd = targetAst.newTypeDeclaration();
						pd.modifiers().add(result);
					}
					return result;
				}
				@Override
				public ASTNode wrap() {
					SingleMemberAnnotation s1 = x.getAST().newSingleMemberAnnotation();
					s1.setValue(x);
					return s1;
				}
				@Override
				public void unwrap() {
					SingleMemberAnnotation s1 = (SingleMemberAnnotation) x.getParent();
					s1.setValue(x.getAST().newNullLiteral());
				}
			});

			// check that getModifiers() tracks changes to modifiers()
			x.modifiers().clear();
			assertTrue(x.getModifiers() == Modifier.NONE);
			Modifier[] allMods = allModifiers();
			// one at a time
			for (int i = 0 ; i < allMods.length; i++) {
				x.modifiers().add(allMods[i]);
				assertTrue(x.getModifiers() == allMods[i].getKeyword().toFlagValue());
				x.modifiers().remove(allMods[i]);
				assertTrue(x.getModifiers() == Modifier.NONE);
			}
			// all at same time
			for (int i = 0 ; i < allMods.length; i++) {
				x.modifiers().add(allMods[i]);
			}
			int flags  = x.getModifiers();
			for (int i = 0 ; i < allMods.length; i++) {
				assertTrue((flags & allMods[i].getKeyword().toFlagValue()) != 0);
			}
		}

		genericPropertyTest(x, new Property("Type", true, Type.class) { //$NON-NLS-1$
			@Override
			public ASTNode sample(AST targetAst, boolean parented) {
				SimpleType result = targetAst.newSimpleType(
					targetAst.newSimpleName("foo")); //$NON-NLS-1$
				if (parented) {
					targetAst.newArrayType(result);
				}
				return result;
			}
			@Override
			public ASTNode get() {
				return x.getType();
			}
			@Override
			public void set(ASTNode value) {
				x.setType((Type) value);
			}
		});

		genericPropertyListTest(x, x.fragments(),
		  new Property("VariableSpecifiers", true, VariableDeclarationFragment.class) { //$NON-NLS-1$
			@Override
			public ASTNode sample(AST targetAst, boolean parented) {
				VariableDeclarationFragment result = targetAst.newVariableDeclarationFragment();
				if (parented) {
					targetAst.newVariableDeclarationExpression(result);
				}
				return result;
			}
			@Override
			public ASTNode wrap() {
				// return VariableDeclarationFragment that embeds x
				VariableDeclarationFragment s1 = ASTTest.this.ast.newVariableDeclarationFragment();
				ClassInstanceCreation s0 = ASTTest.this.ast.newClassInstanceCreation();
				AnonymousClassDeclaration a1 = ASTTest.this.ast.newAnonymousClassDeclaration();
				s0.setAnonymousClassDeclaration(a1);
				s1.setInitializer(s0);
				ForStatement s2 = ASTTest.this.ast.newForStatement();
				s2.initializers().add(x);
				Initializer s3 = ASTTest.this.ast.newInitializer();
				a1.bodyDeclarations().add(s3);
				s3.getBody().statements().add(s2);
				return s1;
			}
			@Override
			public void unwrap() {
				ForStatement s2 = (ForStatement) x.getParent();
				s2.initializers().remove(x);
			}
		});
	}

	/** @deprecated using deprecated code */
	public void testFieldDeclaration() {
		VariableDeclarationFragment x1 = this.ast.newVariableDeclarationFragment();
		long previousCount = this.ast.modificationCount();
		final FieldDeclaration x = this.ast.newFieldDeclaration(x1);
		assertTrue(this.ast.modificationCount() > previousCount);
		previousCount = this.ast.modificationCount();
		assertTrue(x.getAST() == this.ast);
		assertTrue(x.getParent() == null);
		assertTrue(x.getJavadoc() == null);
		if (this.ast.apiLevel() == AST.JLS2) {
			assertTrue(x.getModifiers() == Modifier.NONE);
		} else {
			assertTrue(x.modifiers().size() == 0);
		}
		assertTrue(x.getType() != null);
		assertTrue(x.getType().getParent() == x);
		assertTrue(x.fragments().size() == 1);
		assertTrue(x.fragments().get(0) == x1);
		assertTrue(x1.getParent() == x);
		assertTrue(x.getNodeType() == ASTNode.FIELD_DECLARATION);
		assertTrue(x.structuralPropertiesForType() ==
			FieldDeclaration.propertyDescriptors(this.ast.apiLevel()));
		// make sure that reading did not change modification count
		assertTrue(this.ast.modificationCount() == previousCount);

		if (this.ast.apiLevel() == AST.JLS2) {
			int legal = Modifier.PUBLIC | Modifier.PROTECTED
				| Modifier.PRIVATE | Modifier.STATIC | Modifier.FINAL
				| Modifier.TRANSIENT | Modifier.VOLATILE;
			previousCount = this.ast.modificationCount();
			x.setModifiers(legal);
			assertTrue(this.ast.modificationCount() > previousCount);
			assertTrue(x.getModifiers() == legal);

			previousCount = this.ast.modificationCount();
			x.setModifiers(Modifier.NONE);
			assertTrue(this.ast.modificationCount() > previousCount);
			assertTrue(x.getModifiers() == Modifier.NONE);
		}

		tJavadocComment(x);
		tModifiers(x);

		genericPropertyTest(x, new Property("Type", true, Type.class) { //$NON-NLS-1$
			@Override
			public ASTNode sample(AST targetAst, boolean parented) {
				SimpleType result = targetAst.newSimpleType(
					targetAst.newSimpleName("foo")); //$NON-NLS-1$
				if (parented) {
					targetAst.newArrayType(result);
				}
				return result;
			}
			@Override
			public ASTNode get() {
				return x.getType();
			}
			@Override
			public void set(ASTNode value) {
				x.setType((Type) value);
			}
		});

		genericPropertyListTest(x, x.fragments(),
		  new Property("VariableSpecifiers", true, VariableDeclarationFragment.class) { //$NON-NLS-1$
			@Override
			public ASTNode sample(AST targetAst, boolean parented) {
				VariableDeclarationFragment result = targetAst.newVariableDeclarationFragment();
				if (parented) {
					targetAst.newVariableDeclarationStatement(result);
				}
				return result;
			}
			@Override
			public ASTNode wrap() {
				// return VariableDeclarationFragment that embeds x
				VariableDeclarationFragment s1 = ASTTest.this.ast.newVariableDeclarationFragment();
				ClassInstanceCreation s2 = ASTTest.this.ast.newClassInstanceCreation();
				AnonymousClassDeclaration a1 = ASTTest.this.ast.newAnonymousClassDeclaration();
				s2.setAnonymousClassDeclaration(a1);
				s1.setInitializer(s2);
				a1.bodyDeclarations().add(x);
				return s1;
			}
			@Override
			public void unwrap() {
				AnonymousClassDeclaration a1 = (AnonymousClassDeclaration) x.getParent();
				a1.bodyDeclarations().remove(x);
			}
		});

	}

	public void testAssignment() {
		long previousCount = this.ast.modificationCount();
		final Assignment x = this.ast.newAssignment();
		assertTrue(this.ast.modificationCount() > previousCount);
		previousCount = this.ast.modificationCount();
		assertTrue(x.getAST() == this.ast);
		assertTrue(x.getParent() == null);
		assertTrue(x.getOperator() == Assignment.Operator.ASSIGN);
		assertTrue(x.getLeftHandSide().getParent() == x);
		assertTrue(x.getRightHandSide().getParent() == x);
		assertTrue(x.getNodeType() == ASTNode.ASSIGNMENT);
		assertTrue(x.structuralPropertiesForType() ==
			Assignment.propertyDescriptors(this.ast.apiLevel()));
		// make sure that reading did not change modification count
		assertTrue(this.ast.modificationCount() == previousCount);

		previousCount = this.ast.modificationCount();
		x.setOperator(Assignment.Operator.PLUS_ASSIGN);
		assertTrue(this.ast.modificationCount() > previousCount);
		assertTrue(x.getOperator() == Assignment.Operator.PLUS_ASSIGN);
		assertTrue(Assignment.Operator.PLUS_ASSIGN
			!= Assignment.Operator.ASSIGN);

		// check the names of the primitive type codes
		assertTrue(Assignment.Operator.ASSIGN.toString().equals("=")); //$NON-NLS-1$
		assertTrue(Assignment.Operator.PLUS_ASSIGN.toString().equals("+=")); //$NON-NLS-1$
		assertTrue(Assignment.Operator.MINUS_ASSIGN.toString().equals("-=")); //$NON-NLS-1$
		assertTrue(Assignment.Operator.TIMES_ASSIGN.toString().equals("*=")); //$NON-NLS-1$
		assertTrue(Assignment.Operator.DIVIDE_ASSIGN.toString().equals("/=")); //$NON-NLS-1$
		assertTrue(Assignment.Operator.REMAINDER_ASSIGN.toString().equals("%=")); //$NON-NLS-1$
		assertTrue(Assignment.Operator.LEFT_SHIFT_ASSIGN.toString().equals("<<=")); //$NON-NLS-1$
		assertTrue(Assignment.Operator.RIGHT_SHIFT_SIGNED_ASSIGN.toString().equals(">>=")); //$NON-NLS-1$
		assertTrue(Assignment.Operator.RIGHT_SHIFT_UNSIGNED_ASSIGN.toString().equals(">>>=")); //$NON-NLS-1$
		assertTrue(Assignment.Operator.BIT_AND_ASSIGN.toString().equals("&=")); //$NON-NLS-1$
		assertTrue(Assignment.Operator.BIT_OR_ASSIGN.toString().equals("|=")); //$NON-NLS-1$
		assertTrue(Assignment.Operator.BIT_XOR_ASSIGN.toString().equals("^=")); //$NON-NLS-1$

		Assignment.Operator[] known = {
			Assignment.Operator.ASSIGN,
			Assignment.Operator.PLUS_ASSIGN,
			Assignment.Operator.MINUS_ASSIGN,
			Assignment.Operator.TIMES_ASSIGN,
			Assignment.Operator.DIVIDE_ASSIGN,
			Assignment.Operator.REMAINDER_ASSIGN,
			Assignment.Operator.LEFT_SHIFT_ASSIGN,
			Assignment.Operator.RIGHT_SHIFT_SIGNED_ASSIGN,
			Assignment.Operator.RIGHT_SHIFT_UNSIGNED_ASSIGN,
			Assignment.Operator.BIT_AND_ASSIGN,
			Assignment.Operator.BIT_OR_ASSIGN,
			Assignment.Operator.BIT_XOR_ASSIGN,
		};

		// check all operators are distinct
		for (int i = 0; i < known.length; i++) {
			for (int j = 0; j < known.length; j++) {
				assertTrue(i == j || !known[i].equals(known[j]));
			}
		}

		// check all operators work
		for (int i = 0; i < known.length; i++) {
			previousCount = this.ast.modificationCount();
			x.setOperator(known[i]);
			assertTrue(this.ast.modificationCount() > previousCount);
			assertTrue(x.getOperator().equals(known[i]));
		}
		// ensure null does not work as a primitive type code
		try {
			x.setOperator(null);
			assertTrue(false);
		} catch (RuntimeException e) {
			// pass
		}

		// check toOperator lookup of operators by name
		for (int i = 0; i < known.length; i++) {
			String name = known[i].toString();
			assertTrue(Assignment.Operator.toOperator(name).equals(known[i]));
		}
		assertTrue(Assignment.Operator.toOperator("not-an-op") == null); //$NON-NLS-1$

		genericPropertyTest(x, new Property("LeftHandSide", true, Expression.class) { //$NON-NLS-1$
			@Override
			public ASTNode sample(AST targetAst, boolean parented) {
				SimpleName result = targetAst.newSimpleName("foo"); //$NON-NLS-1$
				if (parented) {
					targetAst.newExpressionStatement(result);
				}
				return result;
			}
			@Override
			public ASTNode wrap() {
				// return Expression that embeds x
				ParenthesizedExpression s1 = ASTTest.this.ast.newParenthesizedExpression();
				s1.setExpression(x);
				return s1;
			}
			@Override
			public void unwrap() {
				ParenthesizedExpression s1 = (ParenthesizedExpression) x.getParent();
				s1.setExpression(ASTTest.this.ast.newSimpleName("x")); //$NON-NLS-1$
			}
			@Override
			public ASTNode get() {
				return x.getLeftHandSide();
			}
			@Override
			public void set(ASTNode value) {
				x.setLeftHandSide((Expression) value);
			}
		});

		genericPropertyTest(x, new Property("RightHandSide", true, Expression.class) { //$NON-NLS-1$
			@Override
			public ASTNode sample(AST targetAst, boolean parented) {
				SimpleName result = targetAst.newSimpleName("foo"); //$NON-NLS-1$
				if (parented) {
					targetAst.newExpressionStatement(result);
				}
				return result;
			}
			@Override
			public ASTNode wrap() {
				// return Expression that embeds x
				ParenthesizedExpression s1 = ASTTest.this.ast.newParenthesizedExpression();
				s1.setExpression(x);
				return s1;
			}
			@Override
			public void unwrap() {
				ParenthesizedExpression s1 = (ParenthesizedExpression) x.getParent();
				s1.setExpression(ASTTest.this.ast.newSimpleName("x")); //$NON-NLS-1$
			}
			@Override
			public ASTNode get() {
				return x.getRightHandSide();
			}
			@Override
			public void set(ASTNode value) {
				x.setRightHandSide((Expression) value);
			}
		});
	}

	/**
	 * @deprecated (Uses getLeadingComment() which is deprecated)
	 */
	public void testBreakStatement() {
		long previousCount = this.ast.modificationCount();
		final BreakStatement x = this.ast.newBreakStatement();
		assertTrue(this.ast.modificationCount() > previousCount);
		previousCount = this.ast.modificationCount();
		assertTrue(x.getAST() == this.ast);
		assertTrue(x.getParent() == null);
		assertTrue(x.getLabel() == null);
		assertTrue(x.getLeadingComment() == null);
		assertTrue(x.getNodeType() == ASTNode.BREAK_STATEMENT);
		assertTrue(x.structuralPropertiesForType() ==
			BreakStatement.propertyDescriptors(this.ast.apiLevel()));
		// make sure that reading did not change modification count
		assertTrue(this.ast.modificationCount() == previousCount);

		tLeadingComment(x);

		genericPropertyTest(x, new Property("Label", false, SimpleName.class) { //$NON-NLS-1$
			@Override
			public ASTNode sample(AST targetAst, boolean parented) {
				SimpleName result = targetAst.newSimpleName("foo"); //$NON-NLS-1$
				if (parented) {
					targetAst.newExpressionStatement(result);
				}
				return result;
			}
			@Override
			public ASTNode get() {
				return x.getLabel();
			}
			@Override
			public void set(ASTNode value) {
				x.setLabel((SimpleName) value);
			}
		});
	}

	/**
	 * @deprecated (Uses getLeadingComment() which is deprecated)
	 */
	public void testContinueStatement() {
		long previousCount = this.ast.modificationCount();
		final ContinueStatement x = this.ast.newContinueStatement();
		assertTrue(this.ast.modificationCount() > previousCount);
		previousCount = this.ast.modificationCount();
		assertTrue(x.getAST() == this.ast);
		assertTrue(x.getParent() == null);
		assertTrue(x.getLabel() == null);
		assertTrue(x.getLeadingComment() == null);
		assertTrue(x.getNodeType() == ASTNode.CONTINUE_STATEMENT);
		assertTrue(x.structuralPropertiesForType() ==
			ContinueStatement.propertyDescriptors(this.ast.apiLevel()));
		// make sure that reading did not change modification count
		assertTrue(this.ast.modificationCount() == previousCount);

		tLeadingComment(x);

		genericPropertyTest(x, new Property("Label", false, SimpleName.class) { //$NON-NLS-1$
			@Override
			public ASTNode sample(AST targetAst, boolean parented) {
				SimpleName result = targetAst.newSimpleName("foo"); //$NON-NLS-1$
				if (parented) {
					targetAst.newExpressionStatement(result);
				}
				return result;
			}
			@Override
			public ASTNode get() {
				return x.getLabel();
			}
			@Override
			public void set(ASTNode value) {
				x.setLabel((SimpleName) value);
			}
		});
	}

	/**
	 * @deprecated (Uses getLeadingComment() which is deprecated)
	 */
	public void testIfStatement() {
		long previousCount = this.ast.modificationCount();
		final IfStatement x = this.ast.newIfStatement();
		assertTrue(this.ast.modificationCount() > previousCount);
		previousCount = this.ast.modificationCount();
		assertTrue(x.getAST() == this.ast);
		assertTrue(x.getParent() == null);
		assertTrue(x.getLeadingComment() == null);
		assertTrue(x.getExpression().getParent() == x);
		assertTrue(x.getThenStatement().getParent() == x);
		assertTrue(x.getThenStatement() instanceof Block);
		assertTrue(((Block) x.getThenStatement()).statements().isEmpty());
		assertTrue(x.getElseStatement() == null);
		assertTrue(x.getNodeType() == ASTNode.IF_STATEMENT);
		assertTrue(x.structuralPropertiesForType() ==
			IfStatement.propertyDescriptors(this.ast.apiLevel()));
		// make sure that reading did not change modification count
		assertTrue(this.ast.modificationCount() == previousCount);

		tLeadingComment(x);

		genericPropertyTest(x, new Property("Expression", true, Expression.class) { //$NON-NLS-1$
			@Override
			public ASTNode sample(AST localAst, boolean parented) {
				Expression result = localAst.newSimpleName("foo"); //$NON-NLS-1$
				if (parented) {
					localAst.newExpressionStatement(result);
				}
				return result;
			}
			@Override
			public ASTNode wrap() {
				// return Expression that embeds x
				ClassInstanceCreation s1 = ASTTest.this.ast.newClassInstanceCreation();
				AnonymousClassDeclaration a1 = ASTTest.this.ast.newAnonymousClassDeclaration();
				s1.setAnonymousClassDeclaration(a1);
				MethodDeclaration s2 = ASTTest.this.ast.newMethodDeclaration();
				a1.bodyDeclarations().add(s2);
				Block s3 = ASTTest.this.ast.newBlock();
				s2.setBody(s3);
				s3.statements().add(x);
				return s1;
			}
			@Override
			public void unwrap() {
				Block s3 = (Block) x.getParent();
				s3.statements().remove(x);
			}
			@Override
			public ASTNode get() {
				return x.getExpression();
			}
			@Override
			public void set(ASTNode value) {
				x.setExpression((Expression) value);
			}
		});

		genericPropertyTest(x, new Property("ThenStatement", true, Statement.class) { //$NON-NLS-1$
			@Override
			public ASTNode sample(AST targetAst, boolean parented) {
				Block result = targetAst.newBlock();
				if (parented) {
					Block b2 = targetAst.newBlock();
					b2.statements().add(result);
				}
				return result;
			}
			@Override
			public ASTNode wrap() {
				// return a Statement that embeds x
				Block s1 = ASTTest.this.ast.newBlock();
				s1.statements().add(x);
				return s1;
			}
			@Override
			public void unwrap() {
				Block s2 = (Block) x.getParent();
				s2.statements().remove(x);
			}
			@Override
			public ASTNode get() {
				return x.getThenStatement();
			}
			@Override
			public void set(ASTNode value) {
				x.setThenStatement((Statement) value);
			}
		});

		genericPropertyTest(x, new Property("ElseStatement", false, Statement.class) { //$NON-NLS-1$
			@Override
			public ASTNode sample(AST targetAst, boolean parented) {
				Block result = targetAst.newBlock();
				if (parented) {
					Block b2 = targetAst.newBlock();
					b2.statements().add(result);
				}
				return result;
			}
			@Override
			public ASTNode wrap() {
				// return a Statement that embeds x
				Block s1 = ASTTest.this.ast.newBlock();
				s1.statements().add(x);
				return s1;
			}
			@Override
			public void unwrap() {
				Block s2 = (Block) x.getParent();
				s2.statements().remove(x);
			}
			@Override
			public ASTNode get() {
				return x.getElseStatement();
			}
			@Override
			public void set(ASTNode value) {
				x.setElseStatement((Statement) value);
			}
		});
	}

	/**
	 * @deprecated (Uses getLeadingComment() which is deprecated)
	 */
	public void testWhileStatement() {
		long previousCount = this.ast.modificationCount();
		final WhileStatement x = this.ast.newWhileStatement();
		assertTrue(this.ast.modificationCount() > previousCount);
		previousCount = this.ast.modificationCount();
		assertTrue(x.getAST() == this.ast);
		assertTrue(x.getParent() == null);
		assertTrue(x.getLeadingComment() == null);
		assertTrue(x.getExpression().getParent() == x);
		assertTrue(x.getBody().getParent() == x);
		assertTrue(x.getBody() instanceof Block);
		assertTrue(((Block) x.getBody()).statements().isEmpty());
		assertTrue(x.getNodeType() == ASTNode.WHILE_STATEMENT);
		assertTrue(x.structuralPropertiesForType() ==
			WhileStatement.propertyDescriptors(this.ast.apiLevel()));
		// make sure that reading did not change modification count
		assertTrue(this.ast.modificationCount() == previousCount);

		tLeadingComment(x);

		genericPropertyTest(x, new Property("Expression", true, Expression.class) { //$NON-NLS-1$
			@Override
			public ASTNode sample(AST localAst, boolean parented) {
				Expression result = localAst.newSimpleName("foo"); //$NON-NLS-1$
				if (parented) {
					localAst.newExpressionStatement(result);
				}
				return result;
			}
			@Override
			public ASTNode wrap() {
				// return Expression that embeds x
				ClassInstanceCreation s1 = ASTTest.this.ast.newClassInstanceCreation();
				AnonymousClassDeclaration a1 = ASTTest.this.ast.newAnonymousClassDeclaration();
				s1.setAnonymousClassDeclaration(a1);
				MethodDeclaration s2 = ASTTest.this.ast.newMethodDeclaration();
				a1.bodyDeclarations().add(s2);
				Block s3 = ASTTest.this.ast.newBlock();
				s2.setBody(s3);
				s3.statements().add(x);
				return s1;
			}
			@Override
			public void unwrap() {
				Block s3 = (Block) x.getParent();
				s3.statements().remove(x);
			}
			@Override
			public ASTNode get() {
				return x.getExpression();
			}
			@Override
			public void set(ASTNode value) {
				x.setExpression((Expression) value);
			}
		});

		genericPropertyTest(x, new Property("Body", true, Statement.class) { //$NON-NLS-1$
			@Override
			public ASTNode sample(AST targetAst, boolean parented) {
				Block result = targetAst.newBlock();
				if (parented) {
					Block b2 = targetAst.newBlock();
					b2.statements().add(result);
				}
				return result;
			}
			@Override
			public ASTNode wrap() {
				// return a Statement that embeds x
				Block s1 = ASTTest.this.ast.newBlock();
				s1.statements().add(x);
				return s1;
			}
			@Override
			public void unwrap() {
				Block s2 = (Block) x.getParent();
				s2.statements().remove(x);
			}
			@Override
			public ASTNode get() {
				return x.getBody();
			}
			@Override
			public void set(ASTNode value) {
				x.setBody((Statement) value);
			}
		});
	}

	/**
	 * @deprecated (Uses getLeadingComment() which is deprecated)
	 */
	public void testDoStatement() {
		long previousCount = this.ast.modificationCount();
		final DoStatement x = this.ast.newDoStatement();
		assertTrue(this.ast.modificationCount() > previousCount);
		previousCount = this.ast.modificationCount();
		assertTrue(x.getAST() == this.ast);
		assertTrue(x.getParent() == null);
		assertTrue(x.getLeadingComment() == null);
		assertTrue(x.getExpression().getParent() == x);
		assertTrue(x.getBody().getParent() == x);
		assertTrue(x.getBody() instanceof Block);
		assertTrue(((Block) x.getBody()).statements().isEmpty());
		assertTrue(x.getNodeType() == ASTNode.DO_STATEMENT);
		assertTrue(x.structuralPropertiesForType() ==
			DoStatement.propertyDescriptors(this.ast.apiLevel()));
		// make sure that reading did not change modification count
		assertTrue(this.ast.modificationCount() == previousCount);

		tLeadingComment(x);

		genericPropertyTest(x, new Property("Expression", true, Expression.class) { //$NON-NLS-1$
			@Override
			public ASTNode sample(AST localAst, boolean parented) {
				Expression result = localAst.newSimpleName("foo"); //$NON-NLS-1$
				if (parented) {
					localAst.newExpressionStatement(result);
				}
				return result;
			}
			@Override
			public ASTNode wrap() {
				// return Expression that embeds x
				ClassInstanceCreation s1 = ASTTest.this.ast.newClassInstanceCreation();
				AnonymousClassDeclaration a1 = ASTTest.this.ast.newAnonymousClassDeclaration();
				s1.setAnonymousClassDeclaration(a1);
				MethodDeclaration s2 = ASTTest.this.ast.newMethodDeclaration();
				a1.bodyDeclarations().add(s2);
				Block s3 = ASTTest.this.ast.newBlock();
				s2.setBody(s3);
				s3.statements().add(x);
				return s1;
			}
			@Override
			public void unwrap() {
				Block s3 = (Block) x.getParent();
				s3.statements().remove(x);
			}
			@Override
			public ASTNode get() {
				return x.getExpression();
			}
			@Override
			public void set(ASTNode value) {
				x.setExpression((Expression) value);
			}
		});

		genericPropertyTest(x, new Property("Body", true, Statement.class) { //$NON-NLS-1$
			@Override
			public ASTNode sample(AST targetAst, boolean parented) {
				Block result = targetAst.newBlock();
				if (parented) {
					Block b2 = targetAst.newBlock();
					b2.statements().add(result);
				}
				return result;
			}
			@Override
			public ASTNode wrap() {
				// return a Statement that embeds x
				Block s1 = ASTTest.this.ast.newBlock();
				s1.statements().add(x);
				return s1;
			}
			@Override
			public void unwrap() {
				Block s2 = (Block) x.getParent();
				s2.statements().remove(x);
			}
			@Override
			public ASTNode get() {
				return x.getBody();
			}
			@Override
			public void set(ASTNode value) {
				x.setBody((Statement) value);
			}
		});
	}

	/**
	 * @deprecated (Uses getLeadingComment() which is deprecated)
	 */
	public void testTryStatement() {
		if (this.ast.apiLevel() <= JLS3_INTERNAL) {
			// node type introduced in 4.0 API
			try {
				final TryStatement x = this.ast.newTryStatement();
				x.resources();
				assertTrue("should not be reached if jls level <= JLS3", false);
			} catch (UnsupportedOperationException e) {
				// pass
			}
		}
		long previousCount = this.ast.modificationCount();
		final TryStatement x = this.ast.newTryStatement();
		assertTrue(this.ast.modificationCount() > previousCount);
		previousCount = this.ast.modificationCount();
		assertTrue(x.getAST() == this.ast);
		assertTrue(x.getParent() == null);
		assertTrue(x.getLeadingComment() == null);
		assertTrue(x.getBody().getParent() == x);
		assertTrue((x.getBody()).statements().isEmpty());
		assertTrue(x.getFinally() == null);
		assertTrue(x.catchClauses().size() == 0);
		assertTrue(x.getNodeType() == ASTNode.TRY_STATEMENT);
		assertTrue(x.structuralPropertiesForType() ==
			TryStatement.propertyDescriptors(this.ast.apiLevel()));
		// make sure that reading did not change modification count
		assertTrue(this.ast.modificationCount() == previousCount);

		tLeadingComment(x);

		genericPropertyTest(x, new Property("Body", true, Block.class) { //$NON-NLS-1$
			@Override
			public ASTNode sample(AST targetAst, boolean parented) {
				Block result = targetAst.newBlock();
				if (parented) {
					Block b2 = targetAst.newBlock();
					b2.statements().add(result);
				}
				return result;
			}
			@Override
			public ASTNode wrap() {
				// return a Block that embeds x
				Block s1 = ASTTest.this.ast.newBlock();
				s1.statements().add(x);
				return s1;
			}
			@Override
			public void unwrap() {
				Block s2 = (Block) x.getParent();
				s2.statements().remove(x);
			}
			@Override
			public ASTNode get() {
				return x.getBody();
			}
			@Override
			public void set(ASTNode value) {
				x.setBody((Block) value);
			}
		});

		genericPropertyListTest(x, x.catchClauses(),
		  new Property("CatchClauses", true, CatchClause.class) { //$NON-NLS-1$
			@Override
			public ASTNode sample(AST targetAst, boolean parented) {
				CatchClause result = targetAst.newCatchClause();
				if (parented) {
					TryStatement s1 = targetAst.newTryStatement();
					s1.catchClauses().add(result);
				}
				return result;
			}
			@Override
			public ASTNode wrap() {
				// return CatchClause that embeds x
				CatchClause s1 = ASTTest.this.ast.newCatchClause();
				Block s2 = ASTTest.this.ast.newBlock();
				s1.setBody(s2);
				s2.statements().add(x);
				return s1;
			}
			@Override
			public void unwrap() {
				Block s2 = (Block) x.getParent();
				s2.statements().remove(x);
			}
		});

		genericPropertyTest(x, new Property("Finally", false, Block.class) { //$NON-NLS-1$
			@Override
			public ASTNode sample(AST targetAst, boolean parented) {
				Block result = targetAst.newBlock();
				if (parented) {
					Block b2 = targetAst.newBlock();
					b2.statements().add(result);
				}
				return result;
			}
			@Override
			public ASTNode wrap() {
				// return a Block that embeds x
				Block s1 = ASTTest.this.ast.newBlock();
				s1.statements().add(x);
				return s1;
			}
			@Override
			public void unwrap() {
				Block s2 = (Block) x.getParent();
				s2.statements().remove(x);
			}
			@Override
			public ASTNode get() {
				return x.getFinally();
			}
			@Override
			public void set(ASTNode value) {
				x.setFinally((Block) value);
			}
		});
	}

	public void testCatchClause() {
		long previousCount = this.ast.modificationCount();
		final CatchClause x = this.ast.newCatchClause();
		assertTrue(this.ast.modificationCount() > previousCount);
		previousCount = this.ast.modificationCount();
		assertTrue(x.getAST() == this.ast);
		assertTrue(x.getParent() == null);
		assertTrue(x.getBody().getParent() == x);
		assertTrue(x.getBody().statements().isEmpty());
		assertTrue(x.getException().getParent() == x);
		assertTrue(x.getNodeType() == ASTNode.CATCH_CLAUSE);
		assertTrue(x.structuralPropertiesForType() ==
			CatchClause.propertyDescriptors(this.ast.apiLevel()));
		// make sure that reading did not change modification count
		assertTrue(this.ast.modificationCount() == previousCount);

		genericPropertyTest(x, new Property("Exception", true, SingleVariableDeclaration.class) { //$NON-NLS-1$
			@Override
			public ASTNode sample(AST targetAst, boolean parented) {
				SingleVariableDeclaration result = targetAst.newSingleVariableDeclaration();
				if (parented) {
					targetAst.newCatchClause().setException(result);

				}
				return result;
			}
			@Override
			public ASTNode wrap() {
				// return SingleVariableDeclaration that embeds x
				SingleVariableDeclaration s1 = ASTTest.this.ast.newSingleVariableDeclaration();
				ClassInstanceCreation s2 = ASTTest.this.ast.newClassInstanceCreation();
				AnonymousClassDeclaration a1 = ASTTest.this.ast.newAnonymousClassDeclaration();
				s2.setAnonymousClassDeclaration(a1);
				s1.setInitializer(s2);
				MethodDeclaration s3 = ASTTest.this.ast.newMethodDeclaration();
				a1.bodyDeclarations().add(s3);
				Block s4 = ASTTest.this.ast.newBlock();
				s3.setBody(s4);
				TryStatement s5 = ASTTest.this.ast.newTryStatement();
				s4.statements().add(s5);
				s5.catchClauses().add(x);
				return s1;
			}
			@Override
			public void unwrap() {
				TryStatement s5 = (TryStatement) x.getParent();
				s5.catchClauses().remove(x);
			}
			@Override
			public ASTNode get() {
				return x.getException();
			}
			@Override
			public void set(ASTNode value) {
				x.setException((SingleVariableDeclaration) value);
			}
		});

		genericPropertyTest(x, new Property("Body", true, Block.class) { //$NON-NLS-1$
			@Override
			public ASTNode sample(AST targetAst, boolean parented) {
				Block result = targetAst.newBlock();
				if (parented) {
					Block b2 = targetAst.newBlock();
					b2.statements().add(result);
				}
				return result;
			}
			@Override
			public ASTNode wrap() {
				// return a Block that embeds x
				Block s1 = ASTTest.this.ast.newBlock();
				TryStatement s2 = ASTTest.this.ast.newTryStatement();
				s1.statements().add(s2);
				s2.catchClauses().add(x);
				return s1;
			}
			@Override
			public void unwrap() {
				TryStatement s2 = (TryStatement) x.getParent();
				s2.catchClauses().remove(x);
			}
			@Override
			public ASTNode get() {
				return x.getBody();
			}
			@Override
			public void set(ASTNode value) {
				x.setBody((Block) value);
			}
		});
	}

	/**
	 * @deprecated (Uses getLeadingComment() which is deprecated)
	 */
	public void testEmptyStatement() {
		long previousCount = this.ast.modificationCount();
		final EmptyStatement x = this.ast.newEmptyStatement();
		assertTrue(this.ast.modificationCount() > previousCount);
		previousCount = this.ast.modificationCount();
		assertTrue(x.getAST() == this.ast);
		assertTrue(x.getParent() == null);
		assertTrue(x.getLeadingComment() == null);
		assertTrue(x.getNodeType() == ASTNode.EMPTY_STATEMENT);
		assertTrue(x.structuralPropertiesForType() ==
			EmptyStatement.propertyDescriptors(this.ast.apiLevel()));
		// make sure that reading did not change modification count
		assertTrue(this.ast.modificationCount() == previousCount);

		tLeadingComment(x);
	}

	/**
	 * Exercise the leadingComment property.
	 *
	 * @param x the statement to test
	 * @deprecated (Uses get/setLeadingComment() which is deprecated)
	 */
	void tLeadingComment(Statement x) {

		// check that null is allowed
		long previousCount = this.ast.modificationCount();
		x.setLeadingComment(null);
		assertTrue(this.ast.modificationCount() > previousCount);
		assertTrue(x.getLeadingComment() == null);

		// check that regular comment is allowed
		previousCount = this.ast.modificationCount();
		x.setLeadingComment("/* X */"); //$NON-NLS-1$
		assertTrue(this.ast.modificationCount() > previousCount);
		assertTrue(x.getLeadingComment() == "/* X */"); //$NON-NLS-1$

		// check that regular comment with line breaks is allowed
		previousCount = this.ast.modificationCount();
		x.setLeadingComment("/* X\n *Y\n */"); //$NON-NLS-1$
		assertTrue(this.ast.modificationCount() > previousCount);
		assertTrue(x.getLeadingComment() == "/* X\n *Y\n */"); //$NON-NLS-1$

		// check that end-of-line comment is allowed
		previousCount = this.ast.modificationCount();
		x.setLeadingComment("// X\n"); //$NON-NLS-1$
		assertTrue(this.ast.modificationCount() > previousCount);
		assertTrue(x.getLeadingComment() == "// X\n"); //$NON-NLS-1$

		// check that end-of-line comment without a line break at the end is allowed
		previousCount = this.ast.modificationCount();
		x.setLeadingComment("// X"); //$NON-NLS-1$
		assertTrue(this.ast.modificationCount() > previousCount);
		assertTrue(x.getLeadingComment() == "// X"); //$NON-NLS-1$

		// check that end-of-line comment with embedded end of line
		// not allowed
		try {
			x.setLeadingComment("// X\n extra"); //$NON-NLS-1$
			assertTrue(false);
		} catch (RuntimeException e) {
			// pass
		}

	}

	/**
	 * Exercise the javadoc property.
	 *
	 * @param x the body declaration to test
	 */
	void tJavadocComment(final BodyDeclaration x) {
		genericPropertyTest(x, new Property("Javadoc", false, Javadoc.class) { //$NON-NLS-1$
			@Override
			public ASTNode sample(AST targetAst, boolean parented) {
				Javadoc result = targetAst.newJavadoc();
				if (parented) {
					targetAst.newInitializer().setJavadoc(result);
				}
				return result;
			}
			@Override
			public ASTNode get() {
				return x.getJavadoc();
			}
			@Override
			public void set(ASTNode value) {
				x.setJavadoc((Javadoc) value);
			}
		});
	}

	/**
	 * Returns a list of all the different Modifier nodes.
	 */
	Modifier[] allModifiers() {
		Modifier[] allMods = {
				this.ast.newModifier(Modifier.ModifierKeyword.PUBLIC_KEYWORD),
				this.ast.newModifier(Modifier.ModifierKeyword.PRIVATE_KEYWORD),
				this.ast.newModifier(Modifier.ModifierKeyword.PROTECTED_KEYWORD),
				this.ast.newModifier(Modifier.ModifierKeyword.STATIC_KEYWORD),
				this.ast.newModifier(Modifier.ModifierKeyword.FINAL_KEYWORD),
				this.ast.newModifier(Modifier.ModifierKeyword.ABSTRACT_KEYWORD),
				this.ast.newModifier(Modifier.ModifierKeyword.NATIVE_KEYWORD),
				this.ast.newModifier(Modifier.ModifierKeyword.SYNCHRONIZED_KEYWORD),
				this.ast.newModifier(Modifier.ModifierKeyword.TRANSIENT_KEYWORD),
				this.ast.newModifier(Modifier.ModifierKeyword.VOLATILE_KEYWORD),
				this.ast.newModifier(Modifier.ModifierKeyword.STRICTFP_KEYWORD),
				this.ast.newModifier(Modifier.ModifierKeyword.DEFAULT_KEYWORD)
		};
		return allMods;
	}

	/**
	 * Exercise the modifiers property.
	 *
	 * @param x the body declaration to test
	 * @deprecated using deprecated code
	 */
	void tModifiers(final BodyDeclaration x) {
		if (this.ast.apiLevel() == AST.JLS2) {
			return;
		}
		genericPropertyListTest(x, x.modifiers(), new Property("Modifiers", true, IExtendedModifier.class) { //$NON-NLS-1$
			@Override
			public ASTNode sample(AST targetAst, boolean parented) {
				Modifier result = targetAst.newModifier(Modifier.ModifierKeyword.PUBLIC_KEYWORD);
				if (parented) {
					TypeDeclaration pd = targetAst.newTypeDeclaration();
					pd.modifiers().add(result);
				}
				return result;
			}
			@Override
			public ASTNode wrap() {
				SingleMemberAnnotation s1 = x.getAST().newSingleMemberAnnotation();
				ClassInstanceCreation s2 = x.getAST().newClassInstanceCreation();
				AnonymousClassDeclaration s3 = x.getAST().newAnonymousClassDeclaration();
				MethodDeclaration s4 = x.getAST().newMethodDeclaration();
				s1.setValue(s2);
				s2.setAnonymousClassDeclaration(s3);
				s3.bodyDeclarations().add(s4);
				s4.modifiers().add(x);
				return s1;
			}
			@Override
			public void unwrap() {
				MethodDeclaration s4 = (MethodDeclaration) x.getParent();
				s4.modifiers().remove(x);
			}
		});

		// check that getModifiers() tracks changes to modifiers()
		x.modifiers().clear();
		assertTrue(x.getModifiers() == Modifier.NONE);
		Modifier[] allMods = allModifiers();
		// one at a time
		for (int i = 0 ; i < allMods.length; i++) {
			x.modifiers().add(allMods[i]);
			assertTrue(x.getModifiers() == allMods[i].getKeyword().toFlagValue());
			x.modifiers().remove(allMods[i]);
			assertTrue(x.getModifiers() == Modifier.NONE);
		}
		// all at same time
		for (int i = 0 ; i < allMods.length; i++) {
			x.modifiers().add(allMods[i]);
		}
		int flags  = x.getModifiers();
		for (int i = 0 ; i < allMods.length; i++) {
			assertTrue((flags & allMods[i].getKeyword().toFlagValue()) != 0);
		}
	}

	/**
	 * Exercise the alternateRoot property of a Comment.
	 *
	 * @param x the comment to test
     * @since 3.0
	 */
	void tAlternateRoot(final Comment x) {
		CompilationUnit cu = this.ast.newCompilationUnit();
		long previousCount = this.ast.modificationCount();
		x.setAlternateRoot(cu);
		assertTrue(this.ast.modificationCount() > previousCount);
		assertTrue(x.getAlternateRoot() == cu);
		previousCount = this.ast.modificationCount();
		x.setAlternateRoot(null);
		assertTrue(x.getAlternateRoot() == null);
		assertTrue(this.ast.modificationCount() > previousCount);
	}

	/**
	 * Exercise the client properties of a node.
	 *
	 * @param x the node to test
	 */
	void tClientProperties(ASTNode x) {

		long previousCount = this.ast.modificationCount();

		// a node initially has no properties
		assertTrue(x.properties().size() == 0);
		assertTrue(x.getProperty("1") == null); //$NON-NLS-1$

		// clearing an unset property does not add it to list of known ones
		x.setProperty("1", null); //$NON-NLS-1$
		assertTrue(x.getProperty("1") == null); //$NON-NLS-1$
		assertTrue(x.properties().size() == 0);

		// setting an unset property does add it to the list of known ones
		x.setProperty("1", "a1"); //$NON-NLS-1$ //$NON-NLS-2$
		assertTrue(x.getProperty("1") == "a1"); //$NON-NLS-1$ //$NON-NLS-2$
		assertTrue(x.properties().size() == 1);
		Map.Entry[] m = (Map.Entry[]) x.properties().entrySet().toArray(new Map.Entry[1]);
		assertTrue(m[0].getKey() == "1"); //$NON-NLS-1$
		assertTrue(m[0].getValue() == "a1"); //$NON-NLS-1$

		// setting an already set property just changes its value
		x.setProperty("1", "a2"); //$NON-NLS-1$ //$NON-NLS-2$
		assertTrue(x.getProperty("1") == "a2"); //$NON-NLS-1$ //$NON-NLS-2$
		assertTrue(x.properties().size() == 1);
		m = (Map.Entry[]) x.properties().entrySet().toArray(new Map.Entry[1]);
		assertTrue(m[0].getKey() == "1"); //$NON-NLS-1$
		assertTrue(m[0].getValue() == "a2"); //$NON-NLS-1$

		// clearing a set property removes it from list of known ones
		x.setProperty("1", null); //$NON-NLS-1$
		assertTrue(x.getProperty("1") == null); //$NON-NLS-1$
		assertTrue(x.properties().size() == 0);


		// ========= test 2 and 3 properties
		x.setProperty("1", "a1"); //$NON-NLS-1$ //$NON-NLS-2$
		x.setProperty("2", "b1"); //$NON-NLS-1$ //$NON-NLS-2$
		x.setProperty("3", "c1"); //$NON-NLS-1$ //$NON-NLS-2$
		assertTrue(x.getProperty("1") == "a1"); //$NON-NLS-1$ //$NON-NLS-2$
		assertTrue(x.getProperty("2") == "b1"); //$NON-NLS-1$ //$NON-NLS-2$
		assertTrue(x.getProperty("3") == "c1"); //$NON-NLS-1$ //$NON-NLS-2$
		assertTrue(x.properties().size() == 3);
		assertTrue(x.properties().get("1") == "a1"); //$NON-NLS-1$ //$NON-NLS-2$
		assertTrue(x.properties().get("2") == "b1"); //$NON-NLS-1$ //$NON-NLS-2$
		assertTrue(x.properties().get("3") == "c1"); //$NON-NLS-1$ //$NON-NLS-2$
		x.setProperty("1", "a2"); //$NON-NLS-1$ //$NON-NLS-2$
		x.setProperty("2", "b2"); //$NON-NLS-1$ //$NON-NLS-2$
		x.setProperty("3", "c2"); //$NON-NLS-1$ //$NON-NLS-2$
		assertTrue(x.getProperty("1") == "a2"); //$NON-NLS-1$ //$NON-NLS-2$
		assertTrue(x.getProperty("2") == "b2"); //$NON-NLS-1$ //$NON-NLS-2$
		assertTrue(x.getProperty("3") == "c2"); //$NON-NLS-1$ //$NON-NLS-2$
		assertTrue(x.properties().size() == 3);
		assertTrue(x.properties().get("1") == "a2"); //$NON-NLS-1$ //$NON-NLS-2$
		assertTrue(x.properties().get("2") == "b2"); //$NON-NLS-1$ //$NON-NLS-2$
		assertTrue(x.properties().get("3") == "c2"); //$NON-NLS-1$ //$NON-NLS-2$
		x.setProperty("2", null); //$NON-NLS-1$
		assertTrue(x.getProperty("1") == "a2"); //$NON-NLS-1$ //$NON-NLS-2$
		assertTrue(x.getProperty("2") == null); //$NON-NLS-1$
		assertTrue(x.getProperty("3") == "c2"); //$NON-NLS-1$ //$NON-NLS-2$
		assertTrue(x.properties().size() == 2);
		assertTrue(x.properties().get("1") == "a2"); //$NON-NLS-1$ //$NON-NLS-2$
		assertTrue(x.properties().get("2") == null); //$NON-NLS-1$
		assertTrue(x.properties().get("3") == "c2"); //$NON-NLS-1$ //$NON-NLS-2$
		x.setProperty("1", null); //$NON-NLS-1$
		assertTrue(x.getProperty("1") == null); //$NON-NLS-1$
		assertTrue(x.getProperty("2") == null); //$NON-NLS-1$
		assertTrue(x.getProperty("3") == "c2"); //$NON-NLS-1$ //$NON-NLS-2$
		assertTrue(x.properties().size() == 1);
		assertTrue(x.properties().get("1") == null); //$NON-NLS-1$
		assertTrue(x.properties().get("2") == null); //$NON-NLS-1$
		assertTrue(x.properties().get("3") == "c2"); //$NON-NLS-1$ //$NON-NLS-2$

		// none of this is considered to have affected the AST
		assertTrue(this.ast.modificationCount() == previousCount);
	}

	public void testReturnStatement() {
		long previousCount = this.ast.modificationCount();
		final ReturnStatement x = this.ast.newReturnStatement();
		assertTrue(this.ast.modificationCount() > previousCount);
		previousCount = this.ast.modificationCount();
		assertTrue(x.getAST() == this.ast);
		assertTrue(x.getParent() == null);
		assertTrue(x.getExpression() == null);
		assertTrue(x.getNodeType() == ASTNode.RETURN_STATEMENT);
		assertTrue(x.structuralPropertiesForType() ==
			ReturnStatement.propertyDescriptors(this.ast.apiLevel()));
		// make sure that reading did not change modification count
		assertTrue(this.ast.modificationCount() == previousCount);

		tLeadingComment(x);

		genericPropertyTest(x, new Property("Expression", false, Expression.class) { //$NON-NLS-1$
			@Override
			public ASTNode sample(AST localAst, boolean parented) {
				Expression result = localAst.newSimpleName("foo"); //$NON-NLS-1$
				if (parented) {
					localAst.newExpressionStatement(result);
				}
				return result;
			}
			@Override
			public ASTNode wrap() {
				// return Expression that embeds x
				ClassInstanceCreation s1 = ASTTest.this.ast.newClassInstanceCreation();
				AnonymousClassDeclaration a1 = ASTTest.this.ast.newAnonymousClassDeclaration();
				s1.setAnonymousClassDeclaration(a1);
				MethodDeclaration s2 = ASTTest.this.ast.newMethodDeclaration();
				a1.bodyDeclarations().add(s2);
				Block s3 = ASTTest.this.ast.newBlock();
				s2.setBody(s3);
				s3.statements().add(x);
				return s1;
			}
			@Override
			public void unwrap() {
				Block s3 = (Block) x.getParent();
				s3.statements().remove(x);
			}
			@Override
			public ASTNode get() {
				return x.getExpression();
			}
			@Override
			public void set(ASTNode value) {
				x.setExpression((Expression) value);
			}
		});
	}

	/**
	 * @deprecated (Uses getLeadingComment() which is deprecated)
	 */
	public void testThrowStatement() {
		long previousCount = this.ast.modificationCount();
		final ThrowStatement x = this.ast.newThrowStatement();
		assertTrue(this.ast.modificationCount() > previousCount);
		previousCount = this.ast.modificationCount();
		assertTrue(x.getAST() == this.ast);
		assertTrue(x.getParent() == null);
		assertTrue(x.getExpression().getParent() == x);
		assertTrue(x.getLeadingComment() == null);
		assertTrue(x.getNodeType() == ASTNode.THROW_STATEMENT);
		assertTrue(x.structuralPropertiesForType() ==
			ThrowStatement.propertyDescriptors(this.ast.apiLevel()));
		// make sure that reading did not change modification count
		assertTrue(this.ast.modificationCount() == previousCount);

		tLeadingComment(x);

		genericPropertyTest(x, new Property("Expression", true, Expression.class) { //$NON-NLS-1$
			@Override
			public ASTNode sample(AST localAst, boolean parented) {
				Expression result = localAst.newSimpleName("foo"); //$NON-NLS-1$
				if (parented) {
					localAst.newExpressionStatement(result);
				}
				return result;
			}
			@Override
			public ASTNode wrap() {
				// return Expression that embeds x
				ClassInstanceCreation s1 = ASTTest.this.ast.newClassInstanceCreation();
				AnonymousClassDeclaration a1 = ASTTest.this.ast.newAnonymousClassDeclaration();
				s1.setAnonymousClassDeclaration(a1);
				MethodDeclaration s2 = ASTTest.this.ast.newMethodDeclaration();
				a1.bodyDeclarations().add(s2);
				Block s3 = ASTTest.this.ast.newBlock();
				s2.setBody(s3);
				s3.statements().add(x);
				return s1;
			}
			@Override
			public void unwrap() {
				Block s3 = (Block) x.getParent();
				s3.statements().remove(x);
			}
			@Override
			public ASTNode get() {
				return x.getExpression();
			}
			@Override
			public void set(ASTNode value) {
				x.setExpression((Expression) value);
			}
		});
	}

	/**
	 * @deprecated (Uses getLeadingComment() which is deprecated)
	 */
	public void testAssertStatement() {
		long previousCount = this.ast.modificationCount();
		final AssertStatement x = this.ast.newAssertStatement();
		assertTrue(this.ast.modificationCount() > previousCount);
		previousCount = this.ast.modificationCount();
		assertTrue(x.getAST() == this.ast);
		assertTrue(x.getParent() == null);
		assertTrue(x.getExpression().getParent() == x);
		assertTrue(x.getMessage() == null);
		assertTrue(x.getLeadingComment() == null);
		assertTrue(x.getNodeType() == ASTNode.ASSERT_STATEMENT);
		assertTrue(x.structuralPropertiesForType() ==
			AssertStatement.propertyDescriptors(this.ast.apiLevel()));
		// make sure that reading did not change modification count
		assertTrue(this.ast.modificationCount() == previousCount);

		tLeadingComment(x);

		genericPropertyTest(x, new Property("Expression", true, Expression.class) { //$NON-NLS-1$
			@Override
			public ASTNode sample(AST localAst, boolean parented) {
				Expression result = localAst.newSimpleName("foo"); //$NON-NLS-1$
				if (parented) {
					localAst.newExpressionStatement(result);
				}
				return result;
			}
			@Override
			public ASTNode wrap() {
				// return Expression that embeds x
				ClassInstanceCreation s1 = ASTTest.this.ast.newClassInstanceCreation();
				AnonymousClassDeclaration a1 = ASTTest.this.ast.newAnonymousClassDeclaration();
				s1.setAnonymousClassDeclaration(a1);
				MethodDeclaration s2 = ASTTest.this.ast.newMethodDeclaration();
				a1.bodyDeclarations().add(s2);
				Block s3 = ASTTest.this.ast.newBlock();
				s2.setBody(s3);
				s3.statements().add(x);
				return s1;
			}
			@Override
			public void unwrap() {
				Block s3 = (Block) x.getParent();
				s3.statements().remove(x);
			}
			@Override
			public ASTNode get() {
				return x.getExpression();
			}
			@Override
			public void set(ASTNode value) {
				x.setExpression((Expression) value);
			}
		});

		genericPropertyTest(x, new Property("Message", false, Expression.class) { //$NON-NLS-1$
			@Override
			public ASTNode sample(AST localAst, boolean parented) {
				Expression result = localAst.newSimpleName("foo"); //$NON-NLS-1$
				if (parented) {
					localAst.newExpressionStatement(result);
				}
				return result;
			}
			@Override
			public ASTNode wrap() {
				// return Expression that embeds x
				ClassInstanceCreation s1 = ASTTest.this.ast.newClassInstanceCreation();
				AnonymousClassDeclaration a1 = ASTTest.this.ast.newAnonymousClassDeclaration();
				s1.setAnonymousClassDeclaration(a1);
				MethodDeclaration s2 = ASTTest.this.ast.newMethodDeclaration();
				a1.bodyDeclarations().add(s2);
				Block s3 = ASTTest.this.ast.newBlock();
				s2.setBody(s3);
				s3.statements().add(x);
				return s1;
			}
			@Override
			public void unwrap() {
				Block s3 = (Block) x.getParent();
				s3.statements().remove(x);
			}
			@Override
			public ASTNode get() {
				return x.getMessage();
			}
			@Override
			public void set(ASTNode value) {
				x.setMessage((Expression) value);
			}
		});
	}

	/**
	 * @deprecated (Uses getLeadingComment() which is deprecated)
	 */
	public void testSwitchStatement() {
		long previousCount = this.ast.modificationCount();
		final SwitchStatement x = this.ast.newSwitchStatement();
		assertTrue(this.ast.modificationCount() > previousCount);
		previousCount = this.ast.modificationCount();
		assertTrue(x.getAST() == this.ast);
		assertTrue(x.getParent() == null);
		assertTrue(x.getExpression().getParent() == x);
		assertTrue(x.statements().isEmpty());
		assertTrue(x.getLeadingComment() == null);
		assertTrue(x.getNodeType() == ASTNode.SWITCH_STATEMENT);
		assertTrue(x.structuralPropertiesForType() ==
			SwitchStatement.propertyDescriptors(this.ast.apiLevel()));
		// make sure that reading did not change modification count
		assertTrue(this.ast.modificationCount() == previousCount);

		tLeadingComment(x);

		genericPropertyTest(x, new Property("Expression", true, Expression.class) { //$NON-NLS-1$
			@Override
			public ASTNode sample(AST localAst, boolean parented) {
				Expression result = localAst.newSimpleName("foo"); //$NON-NLS-1$
				if (parented) {
					localAst.newExpressionStatement(result);
				}
				return result;
			}
			@Override
			public ASTNode wrap() {
				// return Expression that embeds x
				ClassInstanceCreation s1 = ASTTest.this.ast.newClassInstanceCreation();
				AnonymousClassDeclaration a1 = ASTTest.this.ast.newAnonymousClassDeclaration();
				s1.setAnonymousClassDeclaration(a1);
				MethodDeclaration s2 = ASTTest.this.ast.newMethodDeclaration();
				a1.bodyDeclarations().add(s2);
				Block s3 = ASTTest.this.ast.newBlock();
				s2.setBody(s3);
				s3.statements().add(x);
				return s1;
			}
			@Override
			public void unwrap() {
				Block s3 = (Block) x.getParent();
				s3.statements().remove(x);
			}
			@Override
			public ASTNode get() {
				return x.getExpression();
			}
			@Override
			public void set(ASTNode value) {
				x.setExpression((Expression) value);
			}
		});

		genericPropertyListTest(x, x.statements(),
		  new Property("Statements", true, Statement.class) { //$NON-NLS-1$
			@Override
			public ASTNode sample(AST targetAst, boolean parented) {
				Block result = targetAst.newBlock();
				if (parented) {
					Block b2 = targetAst.newBlock();
					b2.statements().add(result);
				}
				return result;
			}
			@Override
			public ASTNode wrap() {
				// return a Statement that embeds x
				Block s1 = ASTTest.this.ast.newBlock();
				s1.statements().add(x);
				return s1;
			}
			@Override
			public void unwrap() {
				Block s2 = (Block) x.getParent();
				s2.statements().remove(x);
			}
		});
	}

	/**
	 * @deprecated (Uses getLeadingComment() which is deprecated)
	 */
	public void testSwitchCase() {
		long previousCount = this.ast.modificationCount();
		final SwitchCase x = this.ast.newSwitchCase();
		assertTrue(this.ast.modificationCount() > previousCount);
		previousCount = this.ast.modificationCount();
		assertTrue(x.getAST() == this.ast);
		assertTrue(x.getParent() == null);
		assertTrue(x.getExpression().getParent() == x);
		assertTrue(x.getLeadingComment() == null);
		assertTrue(!x.isDefault());
		assertTrue(x.getNodeType() == ASTNode.SWITCH_CASE);
		assertTrue(x.structuralPropertiesForType() ==
			SwitchCase.propertyDescriptors(this.ast.apiLevel()));
		// make sure that reading did not change modification count
		assertTrue(this.ast.modificationCount() == previousCount);

		genericPropertyTest(x, new Property("Expression", false, Expression.class) { //$NON-NLS-1$
			@Override
			public ASTNode sample(AST localAst, boolean parented) {
				Expression result = localAst.newSimpleName("foo"); //$NON-NLS-1$
				if (parented) {
					localAst.newExpressionStatement(result);
				}
				return result;
			}
			@Override
			public ASTNode wrap() {
				// return Expression that embeds x
				ClassInstanceCreation s1 = ASTTest.this.ast.newClassInstanceCreation();
				AnonymousClassDeclaration a1 = ASTTest.this.ast.newAnonymousClassDeclaration();
				s1.setAnonymousClassDeclaration(a1);
				MethodDeclaration s2 = ASTTest.this.ast.newMethodDeclaration();
				a1.bodyDeclarations().add(s2);
				Block s3 = ASTTest.this.ast.newBlock();
				s2.setBody(s3);
				SwitchStatement s4 = ASTTest.this.ast.newSwitchStatement();
				s3.statements().add(s4);
				s4.statements().add(x);
				return s1;
			}
			@Override
			public void unwrap() {
				SwitchStatement s4 = (SwitchStatement) x.getParent();
				s4.statements().remove(x);
			}
			@Override
			public ASTNode get() {
				return x.getExpression();
			}
			@Override
			public void set(ASTNode value) {
				x.setExpression((Expression) value);
			}
		});
	}

	/**
	 * @deprecated (Uses getLeadingComment() which is deprecated)
	 */
	public void testSynchronizedStatement() {
		long previousCount = this.ast.modificationCount();
		final SynchronizedStatement x = this.ast.newSynchronizedStatement();
		assertTrue(this.ast.modificationCount() > previousCount);
		previousCount = this.ast.modificationCount();
		assertTrue(x.getAST() == this.ast);
		assertTrue(x.getParent() == null);
		assertTrue(x.getExpression().getParent() == x);
		assertTrue(x.getBody().statements().isEmpty());
		assertTrue(x.getLeadingComment() == null);
		assertTrue(x.getNodeType() == ASTNode.SYNCHRONIZED_STATEMENT);
		assertTrue(x.structuralPropertiesForType() ==
			SynchronizedStatement.propertyDescriptors(this.ast.apiLevel()));
		// make sure that reading did not change modification count
		assertTrue(this.ast.modificationCount() == previousCount);

		tLeadingComment(x);

		genericPropertyTest(x, new Property("Expression", true, Expression.class) { //$NON-NLS-1$
			@Override
			public ASTNode sample(AST localAst, boolean parented) {
				Expression result = localAst.newSimpleName("foo"); //$NON-NLS-1$
				if (parented) {
					localAst.newExpressionStatement(result);
				}
				return result;
			}
			@Override
			public ASTNode wrap() {
				// return Expression that embeds x
				ClassInstanceCreation s1 = ASTTest.this.ast.newClassInstanceCreation();
				AnonymousClassDeclaration a1 = ASTTest.this.ast.newAnonymousClassDeclaration();
				s1.setAnonymousClassDeclaration(a1);
				MethodDeclaration s2 = ASTTest.this.ast.newMethodDeclaration();
				a1.bodyDeclarations().add(s2);
				Block s3 = ASTTest.this.ast.newBlock();
				s2.setBody(s3);
				s3.statements().add(x);
				return s1;
			}
			@Override
			public void unwrap() {
				Block s3 = (Block) x.getParent();
				s3.statements().remove(x);
			}
			@Override
			public ASTNode get() {
				return x.getExpression();
			}
			@Override
			public void set(ASTNode value) {
				x.setExpression((Expression) value);
			}
		});

		genericPropertyTest(x, new Property("Body", true, Block.class) { //$NON-NLS-1$
			@Override
			public ASTNode sample(AST targetAst, boolean parented) {
				Block result = targetAst.newBlock();
				if (parented) {
					Block b2 = targetAst.newBlock();
					b2.statements().add(result);
				}
				return result;
			}
			@Override
			public ASTNode wrap() {
				// return a Block that embeds x
				Block s1 = ASTTest.this.ast.newBlock();
				s1.statements().add(x);
				return s1;
			}
			@Override
			public void unwrap() {
				Block s2 = (Block) x.getParent();
				s2.statements().remove(x);
			}
			@Override
			public ASTNode get() {
				return x.getBody();
			}
			@Override
			public void set(ASTNode value) {
				x.setBody((Block) value);
			}
		});
	}

	/**
	 * @deprecated (Uses getLeadingComment() which is deprecated)
	 */
	public void testLabeledStatement() {
		long previousCount = this.ast.modificationCount();
		final LabeledStatement x = this.ast.newLabeledStatement();
		assertTrue(this.ast.modificationCount() > previousCount);
		previousCount = this.ast.modificationCount();
		assertTrue(x.getAST() == this.ast);
		assertTrue(x.getParent() == null);
		assertTrue(x.getLabel().getParent() == x);
		assertTrue(x.getBody().getParent() == x);
		assertTrue(x.getLeadingComment() == null);
		assertTrue(x.getNodeType() == ASTNode.LABELED_STATEMENT);
		assertTrue(x.structuralPropertiesForType() ==
			LabeledStatement.propertyDescriptors(this.ast.apiLevel()));
		// make sure that reading did not change modification count
		assertTrue(this.ast.modificationCount() == previousCount);

		tLeadingComment(x);

		genericPropertyTest(x, new Property("Label", true, SimpleName.class) { //$NON-NLS-1$
			@Override
			public ASTNode sample(AST targetAst, boolean parented) {
				SimpleName result = targetAst.newSimpleName("foo"); //$NON-NLS-1$
				if (parented) {
					targetAst.newExpressionStatement(result);
				}
				return result;
			}
			@Override
			public ASTNode get() {
				return x.getLabel();
			}
			@Override
			public void set(ASTNode value) {
				x.setLabel((SimpleName) value);
			}
		});

		genericPropertyTest(x, new Property("Body", true, Statement.class) { //$NON-NLS-1$
			@Override
			public ASTNode sample(AST targetAst, boolean parented) {
				Block result = targetAst.newBlock();
				if (parented) {
					Block b2 = targetAst.newBlock();
					b2.statements().add(result);
				}
				return result;
			}
			@Override
			public ASTNode wrap() {
				// return a Statement that embeds x
				Block s1 = ASTTest.this.ast.newBlock();
				s1.statements().add(x);
				return s1;
			}
			@Override
			public void unwrap() {
				Block s2 = (Block) x.getParent();
				s2.statements().remove(x);
			}
			@Override
			public ASTNode get() {
				return x.getBody();
			}
			@Override
			public void set(ASTNode value) {
				x.setBody((Statement) value);
			}
		});
	}

	/**
	 * Walks the given AST and assigns properly-nested (but otherwise totally bogus)
	 * source ranges to all nodes.
	 */
	void assignSourceRanges(ASTNode target) {
		final StringBuilder buffer = new StringBuilder();
		final List stack = new ArrayList();
		// pretend that every construct begins with "(" and ends with ")"
		class PositionAssigner extends ASTVisitor {
			PositionAssigner() {
				// visit Javadoc.tags();
				super(true);
			}
			public void preVisit(ASTNode node) {
				int start = buffer.length();
				buffer.append("(");
				// push start position - popped by postVisit for same node
				stack.add(Integer.valueOf(start));
			}
			public void postVisit(ASTNode node) {
				// pop start position placed there by preVisit
				int start = ((Integer) stack.remove(stack.size() - 1)).intValue();
				buffer.append(")");
				int length = buffer.length() - start;
				node.setSourceRange(start, length);
			}
		}
		target.accept(new PositionAssigner());
	}

	public void testClone() {
		ASTNode x = SampleASTs.oneOfEach(this.ast);
		assignSourceRanges(x);
		assertTrue(x.subtreeMatch(new CheckPositionsMatcher(), x));

		// same AST clone
		ASTNode y = ASTNode.copySubtree(this.ast, x);
		assertTrue(x.subtreeMatch(new CheckPositionsMatcher(), y));
		assertTrue(y.subtreeMatch(new CheckPositionsMatcher(), x));

		// different AST clone
		AST newAST = AST.newAST(this.ast.apiLevel(), true);
		ASTNode z = ASTNode.copySubtree(newAST, x);
		assertTrue(x.subtreeMatch(new CheckPositionsMatcher(), z));
		assertTrue(z.subtreeMatch(new CheckPositionsMatcher(), x));
	}

	public void testNullResolve() {
		ASTNode x = SampleASTs.oneOfEach(this.ast);

		ASTVisitor v = new ASTVisitor(true) {
			// NAMES

			public boolean visit(SimpleName node) {
				assertTrue(node.resolveBinding() == null);
				return true;
			}
			public boolean visit(QualifiedName node) {
				assertTrue(node.resolveBinding() == null);
				return true;
			}

			// TYPES

			public boolean visit(SimpleType node) {
				assertTrue(node.resolveBinding() == null);
				return true;
			}
			public boolean visit(ArrayType node) {
				assertTrue(node.resolveBinding() == null);
				return true;
			}
			public boolean visit(ParameterizedType node) {
				assertTrue(node.resolveBinding() == null);
				return true;
			}
			public boolean visit(PrimitiveType node) {
				assertTrue(node.resolveBinding() == null);
				return true;
			}
			public boolean visit(QualifiedType node) {
				assertTrue(node.resolveBinding() == null);
				return true;
			}
			public boolean visit(WildcardType node) {
				assertTrue(node.resolveBinding() == null);
				return true;
			}

			// EXPRESSIONS

			public boolean visit(Assignment node) {
				assertTrue(node.resolveTypeBinding() == null);
				return true;
			}

			public boolean visit(ClassInstanceCreation node) {
				assertTrue(node.resolveConstructorBinding() == null);
				return true;
			}

			public boolean visit(ConstructorInvocation node) {
				assertTrue(node.resolveConstructorBinding() == null);
				return true;
			}

			public boolean visit(SuperConstructorInvocation node) {
				assertTrue(node.resolveConstructorBinding() == null);
				return true;
			}

			// MAJOR DECLARATIONS

			public boolean visit(PackageDeclaration node) {
				assertTrue(node.resolveBinding() == null);
				return true;
			}
			public boolean visit(ImportDeclaration node) {
				assertTrue(node.resolveBinding() == null);
				return true;
			}
			public boolean visit(MethodDeclaration node) {
				assertTrue(node.resolveBinding() == null);
				return true;
			}
			public boolean visit(ModuleDeclaration node) {
				assertTrue(node.resolveBinding() == null);
				return true;
			}
			public boolean visit(TypeDeclaration node) {
				assertTrue(node.resolveBinding() == null);
				return true;
			}
			public boolean visit(TypeDeclarationStatement node) {
				assertTrue(node.resolveBinding() == null);
				return true;
			}
			public boolean visit(SingleVariableDeclaration node) {
				assertTrue(node.resolveBinding() == null);
				return true;
			}
			public boolean visit(VariableDeclarationFragment node) {
				assertTrue(node.resolveBinding() == null);
				return true;
			}
			public boolean visit(EnumConstantDeclaration node) {
				assertTrue(node.resolveVariable() == null);
				return true;
			}
		};

		x.accept(v);
	}

	/**
	 * @deprecated (Uses getLeadingComment() which is deprecated)
	 */
	public void testForStatement() {
		long previousCount = this.ast.modificationCount();
		final ForStatement x = this.ast.newForStatement();
		assertTrue(this.ast.modificationCount() > previousCount);
		previousCount = this.ast.modificationCount();
		assertTrue(x.getAST() == this.ast);
		assertTrue(x.getParent() == null);
		assertTrue(x.initializers().isEmpty());
		assertTrue(x.getExpression() == null);
		assertTrue(x.updaters().isEmpty());
		assertTrue(x.getBody().getParent() == x);
		assertTrue(x.getBody() instanceof Block);
		assertTrue(((Block) x.getBody()).statements().isEmpty());
		assertTrue(x.getLeadingComment() == null);
		assertTrue(x.getNodeType() == ASTNode.FOR_STATEMENT);
		assertTrue(x.structuralPropertiesForType() ==
			ForStatement.propertyDescriptors(this.ast.apiLevel()));
		// make sure that reading did not change modification count
		assertTrue(this.ast.modificationCount() == previousCount);

		tLeadingComment(x);

		genericPropertyListTest(x, x.initializers(),
		  new Property("Initializers", true, Expression.class) { //$NON-NLS-1$
			@Override
			public ASTNode sample(AST targetAst, boolean parented) {
				SimpleName result = targetAst.newSimpleName("foo"); //$NON-NLS-1$
				if (parented) {
					targetAst.newExpressionStatement(result);
				}
				return result;
			}
			@Override
			public ASTNode wrap() {
				// return Expression that embeds x
				ClassInstanceCreation s1 = ASTTest.this.ast.newClassInstanceCreation();
				AnonymousClassDeclaration a1 = ASTTest.this.ast.newAnonymousClassDeclaration();
				s1.setAnonymousClassDeclaration(a1);
				MethodDeclaration s2 = ASTTest.this.ast.newMethodDeclaration();
				a1.bodyDeclarations().add(s2);
				Block s3 = ASTTest.this.ast.newBlock();
				s2.setBody(s3);
				s3.statements().add(x);
				return s1;
			}
			@Override
			public void unwrap() {
				Block s3 = (Block) x.getParent();
				s3.statements().remove(x);
			}
		});

		genericPropertyTest(x, new Property("Expression", false, Expression.class) { //$NON-NLS-1$
			@Override
			public ASTNode sample(AST localAst, boolean parented) {
				Expression result = localAst.newSimpleName("foo"); //$NON-NLS-1$
				if (parented) {
					localAst.newExpressionStatement(result);
				}
				return result;
			}
			@Override
			public ASTNode wrap() {
				// return Expression that embeds x
				ClassInstanceCreation s1 = ASTTest.this.ast.newClassInstanceCreation();
				AnonymousClassDeclaration a1 = ASTTest.this.ast.newAnonymousClassDeclaration();
				s1.setAnonymousClassDeclaration(a1);
				MethodDeclaration s2 = ASTTest.this.ast.newMethodDeclaration();
				a1.bodyDeclarations().add(s2);
				Block s3 = ASTTest.this.ast.newBlock();
				s2.setBody(s3);
				s3.statements().add(x);
				return s1;
			}
			@Override
			public void unwrap() {
				Block s3 = (Block) x.getParent();
				s3.statements().remove(x);
			}
			@Override
			public ASTNode get() {
				return x.getExpression();
			}
			@Override
			public void set(ASTNode value) {
				x.setExpression((Expression) value);
			}
		});

		genericPropertyListTest(x, x.updaters(),
		  new Property("Updaters", true, Expression.class) { //$NON-NLS-1$
			@Override
			public ASTNode sample(AST targetAst, boolean parented) {
				SimpleName result = targetAst.newSimpleName("foo"); //$NON-NLS-1$
				if (parented) {
					targetAst.newExpressionStatement(result);
				}
				return result;
			}
			@Override
			public ASTNode wrap() {
				// return Expression that embeds x
				ClassInstanceCreation s1 = ASTTest.this.ast.newClassInstanceCreation();
				AnonymousClassDeclaration a1 = ASTTest.this.ast.newAnonymousClassDeclaration();
				s1.setAnonymousClassDeclaration(a1);
				MethodDeclaration s2 = ASTTest.this.ast.newMethodDeclaration();
				a1.bodyDeclarations().add(s2);
				Block s3 = ASTTest.this.ast.newBlock();
				s2.setBody(s3);
				s3.statements().add(x);
				return s1;
			}
			@Override
			public void unwrap() {
				Block s3 = (Block) x.getParent();
				s3.statements().remove(x);
			}
		});

		genericPropertyTest(x, new Property("Body", true, Statement.class) { //$NON-NLS-1$
			@Override
			public ASTNode sample(AST targetAst, boolean parented) {
				Block result = targetAst.newBlock();
				if (parented) {
					Block b2 = targetAst.newBlock();
					b2.statements().add(result);
				}
				return result;
			}
			@Override
			public ASTNode wrap() {
				// return a Statement that embeds x
				Block s1 = ASTTest.this.ast.newBlock();
				s1.statements().add(x);
				return s1;
			}
			@Override
			public void unwrap() {
				Block s2 = (Block) x.getParent();
				s2.statements().remove(x);
			}
			@Override
			public ASTNode get() {
				return x.getBody();
			}
			@Override
			public void set(ASTNode value) {
				x.setBody((Statement) value);
			}
		});
	}

	/**
	 * @deprecated (Uses getLeadingComment() which is deprecated)
	 */
	public void testEnhancedForStatement() {
		if (this.ast.apiLevel() == AST.JLS2) {
			// node type introduced in 3.0 API
			try {
				this.ast.newEnhancedForStatement();
				assertTrue(false);
			} catch (UnsupportedOperationException e) {
				// pass
			}
			return;
		}
		long previousCount = this.ast.modificationCount();
		final EnhancedForStatement x = this.ast.newEnhancedForStatement();
		assertTrue(this.ast.modificationCount() > previousCount);
		previousCount = this.ast.modificationCount();
		assertTrue(x.getAST() == this.ast);
		assertTrue(x.getParent() == null);
		assertTrue(x.getParameter() != null);
		assertTrue(x.getParameter().getParent() == x);
		assertTrue(x.getExpression() != null);
		assertTrue(x.getExpression().getParent() == x);
		assertTrue(x.getBody().getParent() == x);
		assertTrue(x.getBody() instanceof Block);
		assertTrue(((Block) x.getBody()).statements().isEmpty());
		assertTrue(x.getLeadingComment() == null);
		assertTrue(x.getNodeType() == ASTNode.ENHANCED_FOR_STATEMENT);
		assertTrue(x.structuralPropertiesForType() ==
			EnhancedForStatement.propertyDescriptors(this.ast.apiLevel()));
		// make sure that reading did not change modification count
		assertTrue(this.ast.modificationCount() == previousCount);

		tLeadingComment(x);

		genericPropertyTest(x, new Property("Parameter", true, SingleVariableDeclaration.class) { //$NON-NLS-1$
			@Override
			public ASTNode sample(AST targetAst, boolean parented) {
				SingleVariableDeclaration result = targetAst.newSingleVariableDeclaration();
				if (parented) {
					CatchClause parent = targetAst.newCatchClause();
					parent.setException(result);
				}
				return result;
			}
			@Override
			public ASTNode get() {
				return x.getParameter();
			}
			@Override
			public void set(ASTNode value) {
				x.setParameter((SingleVariableDeclaration) value);
			}
		});

		genericPropertyTest(x, new Property("Expression", true, Expression.class) { //$NON-NLS-1$
			@Override
			public ASTNode sample(AST target, boolean parented) {
				Expression result = target.newSimpleName("foo"); //$NON-NLS-1$
				if (parented) {
					target.newExpressionStatement(result);
				}
				return result;
			}
			@Override
			public ASTNode wrap() {
				// return Expression that embeds x
				ClassInstanceCreation s1 = ASTTest.this.ast.newClassInstanceCreation();
				AnonymousClassDeclaration a1 = ASTTest.this.ast.newAnonymousClassDeclaration();
				s1.setAnonymousClassDeclaration(a1);
				MethodDeclaration s2 = ASTTest.this.ast.newMethodDeclaration();
				a1.bodyDeclarations().add(s2);
				Block s3 = ASTTest.this.ast.newBlock();
				s2.setBody(s3);
				s3.statements().add(x);
				return s1;
			}
			@Override
			public void unwrap() {
				Block s3 = (Block) x.getParent();
				s3.statements().remove(x);
			}
			@Override
			public ASTNode get() {
				return x.getExpression();
			}
			@Override
			public void set(ASTNode value) {
				x.setExpression((Expression) value);
 			}
 		});
	}

	public void testConstructorInvocation() {
		long previousCount = this.ast.modificationCount();
		final ConstructorInvocation x = this.ast.newConstructorInvocation();
		assertTrue(this.ast.modificationCount() > previousCount);
		previousCount = this.ast.modificationCount();
		assertTrue(x.getAST() == this.ast);
		assertTrue(x.getParent() == null);
		if (this.ast.apiLevel() >= JLS3_INTERNAL) {
			assertTrue(x.typeArguments().isEmpty());
		}
		assertTrue(x.arguments().isEmpty());
		assertTrue(x.getNodeType() == ASTNode.CONSTRUCTOR_INVOCATION);
		assertTrue(x.structuralPropertiesForType() ==
			ConstructorInvocation.propertyDescriptors(this.ast.apiLevel()));
		// make sure that reading did not change modification count
		assertTrue(this.ast.modificationCount() == previousCount);

		if (this.ast.apiLevel() >= JLS3_INTERNAL) {
			genericPropertyListTest(x, x.typeArguments(),
			  new Property("TypeArguments", true, Type.class) { //$NON-NLS-1$
				@Override
				public ASTNode sample(AST targetAst, boolean parented) {
					Type result = targetAst.newSimpleType(targetAst.newSimpleName("X")); //$NON-NLS-1$
					if (parented) {
						targetAst.newArrayType(result);
					}
					return result;
				}
			});
		}

		genericPropertyListTest(x, x.arguments(),
		  new Property("Arguments", true, Expression.class) { //$NON-NLS-1$
			@Override
			public ASTNode sample(AST targetAst, boolean parented) {
				SimpleName result = targetAst.newSimpleName("foo"); //$NON-NLS-1$
				if (parented) {
					targetAst.newExpressionStatement(result);
				}
				return result;
			}
			@Override
			public ASTNode wrap() {
				// return Expression that embeds x
				ClassInstanceCreation s1 = ASTTest.this.ast.newClassInstanceCreation();
				AnonymousClassDeclaration a1 = ASTTest.this.ast.newAnonymousClassDeclaration();
				s1.setAnonymousClassDeclaration(a1);
				MethodDeclaration s2 = ASTTest.this.ast.newMethodDeclaration();
				a1.bodyDeclarations().add(s2);
				Block s3 = ASTTest.this.ast.newBlock();
				s2.setBody(s3);
				s3.statements().add(x);
				return s1;
			}
			@Override
			public void unwrap() {
				Block s3 = (Block) x.getParent();
				s3.statements().remove(x);
			}
		});
	}

	public void testSuperConstructorInvocation() {
		long previousCount = this.ast.modificationCount();
		final SuperConstructorInvocation x = this.ast.newSuperConstructorInvocation();
		assertTrue(this.ast.modificationCount() > previousCount);
		previousCount = this.ast.modificationCount();
		assertTrue(x.getAST() == this.ast);
		assertTrue(x.getParent() == null);
		assertTrue(x.getExpression() == null);
		if (this.ast.apiLevel() >= JLS3_INTERNAL) {
			assertTrue(x.typeArguments().isEmpty());
		}
		assertTrue(x.arguments().isEmpty());
		assertTrue(x.getNodeType() == ASTNode.SUPER_CONSTRUCTOR_INVOCATION);
		assertTrue(x.structuralPropertiesForType() ==
			SuperConstructorInvocation.propertyDescriptors(this.ast.apiLevel()));
		// make sure that reading did not change modification count
		assertTrue(this.ast.modificationCount() == previousCount);

		genericPropertyTest(x, new Property("Expression", false, Expression.class) { //$NON-NLS-1$
			@Override
			public ASTNode sample(AST targetAst, boolean parented) {
				SimpleName result = targetAst.newSimpleName("foo"); //$NON-NLS-1$
				if (parented) {
					targetAst.newExpressionStatement(result);
				}
				return result;
			}
			@Override
			public ASTNode wrap() {
				// return Expression that embeds x
				ClassInstanceCreation s1 = ASTTest.this.ast.newClassInstanceCreation();
				AnonymousClassDeclaration a1 = ASTTest.this.ast.newAnonymousClassDeclaration();
				s1.setAnonymousClassDeclaration(a1);
				MethodDeclaration s2 = ASTTest.this.ast.newMethodDeclaration();
				a1.bodyDeclarations().add(s2);
				Block s3 = ASTTest.this.ast.newBlock();
				s2.setBody(s3);
				s3.statements().add(x);
				return s1;
			}
			@Override
			public void unwrap() {
				Block s3 = (Block) x.getParent();
				s3.statements().remove(x);
			}
			@Override
			public ASTNode get() {
				return x.getExpression();
			}
			@Override
			public void set(ASTNode value) {
				x.setExpression((Expression) value);
			}
		});

		if (this.ast.apiLevel() >= JLS3_INTERNAL) {
			genericPropertyListTest(x, x.typeArguments(),
			  new Property("TypeArguments", true, Type.class) { //$NON-NLS-1$
				@Override
				public ASTNode sample(AST targetAst, boolean parented) {
					Type result = targetAst.newSimpleType(targetAst.newSimpleName("X")); //$NON-NLS-1$
					if (parented) {
						targetAst.newArrayType(result);
					}
					return result;
				}
			});
		}

		genericPropertyListTest(x, x.arguments(),
		  new Property("Arguments", true, Expression.class) { //$NON-NLS-1$
			@Override
			public ASTNode sample(AST targetAst, boolean parented) {
				SimpleName result = targetAst.newSimpleName("foo"); //$NON-NLS-1$
				if (parented) {
					targetAst.newExpressionStatement(result);
				}
				return result;
			}
			@Override
			public ASTNode wrap() {
				// return Expression that embeds x
				ClassInstanceCreation s1 = ASTTest.this.ast.newClassInstanceCreation();
				AnonymousClassDeclaration a1 = ASTTest.this.ast.newAnonymousClassDeclaration();
				s1.setAnonymousClassDeclaration(a1);
				MethodDeclaration s2 = ASTTest.this.ast.newMethodDeclaration();
				a1.bodyDeclarations().add(s2);
				Block s3 = ASTTest.this.ast.newBlock();
				s2.setBody(s3);
				s3.statements().add(x);
				return s1;
			}
			@Override
			public void unwrap() {
				Block s3 = (Block) x.getParent();
				s3.statements().remove(x);
			}
		});
	}

	public void testThisExpression() {
		long previousCount = this.ast.modificationCount();
		final ThisExpression x = this.ast.newThisExpression();
		assertTrue(this.ast.modificationCount() > previousCount);
		previousCount = this.ast.modificationCount();
		assertTrue(x.getAST() == this.ast);
		assertTrue(x.getParent() == null);
		assertTrue(x.getQualifier() == null);
		assertTrue(x.getNodeType() == ASTNode.THIS_EXPRESSION);
		assertTrue(x.structuralPropertiesForType() ==
			ThisExpression.propertyDescriptors(this.ast.apiLevel()));
		// make sure that reading did not change modification count
		assertTrue(this.ast.modificationCount() == previousCount);

		genericPropertyTest(x, new Property("Qualifier", false, Name.class) { //$NON-NLS-1$
			@Override
			public ASTNode sample(AST targetAst, boolean parented) {
				QualifiedName result = targetAst.newQualifiedName(
					targetAst.newSimpleName("a"), //$NON-NLS-1$
					targetAst.newSimpleName("b")); //$NON-NLS-1$
				if (parented) {
					targetAst.newExpressionStatement(result);
				}
				return result;
			}
			@Override
			public ASTNode get() {
				return x.getQualifier();
			}
			@Override
			public void set(ASTNode value) {
				x.setQualifier((Name) value);
			}
		});
	}

	public void testFieldAccess() {
		long previousCount = this.ast.modificationCount();
		final FieldAccess x = this.ast.newFieldAccess();
		assertTrue(this.ast.modificationCount() > previousCount);
		previousCount = this.ast.modificationCount();
		assertTrue(x.getAST() == this.ast);
		assertTrue(x.getParent() == null);
		assertTrue(x.getName().getParent() == x);
		assertTrue(x.getExpression().getParent() == x);
		assertTrue(x.getNodeType() == ASTNode.FIELD_ACCESS);
		assertTrue(x.structuralPropertiesForType() ==
			FieldAccess.propertyDescriptors(this.ast.apiLevel()));
		// make sure that reading did not change modification count
		assertTrue(this.ast.modificationCount() == previousCount);

		genericPropertyTest(x, new Property("Expression", true, Expression.class) { //$NON-NLS-1$
			@Override
			public ASTNode sample(AST localAst, boolean parented) {
				Expression result = localAst.newSimpleName("foo"); //$NON-NLS-1$
				if (parented) {
					localAst.newExpressionStatement(result);
				}
				return result;
			}
			@Override
			public ASTNode wrap() {
				ParenthesizedExpression s1 = ASTTest.this.ast.newParenthesizedExpression();
				s1.setExpression(x);
				return s1;
			}
			@Override
			public void unwrap() {
				ParenthesizedExpression s1 = (ParenthesizedExpression) x.getParent();
				s1.setExpression(ASTTest.this.ast.newSimpleName("fie")); //$NON-NLS-1$
			}
			@Override
			public ASTNode get() {
				return x.getExpression();
			}
			@Override
			public void set(ASTNode value) {
				x.setExpression((Expression) value);
			}
		});

		genericPropertyTest(x, new Property("Name", true, SimpleName.class) { //$NON-NLS-1$
			@Override
			public ASTNode sample(AST targetAst, boolean parented) {
				SimpleName result = targetAst.newSimpleName("foo"); //$NON-NLS-1$
				if (parented) {
					targetAst.newExpressionStatement(result);
				}
				return result;
			}
			@Override
			public ASTNode get() {
				return x.getName();
			}
			@Override
			public void set(ASTNode value) {
				x.setName((SimpleName) value);
			}
		});
	}


	public void testSuperFieldAccess() {
		long previousCount = this.ast.modificationCount();
		final SuperFieldAccess x = this.ast.newSuperFieldAccess();
		assertTrue(this.ast.modificationCount() > previousCount);
		previousCount = this.ast.modificationCount();
		assertTrue(x.getAST() == this.ast);
		assertTrue(x.getParent() == null);
		assertTrue(x.getName().getParent() == x);
		assertTrue(x.getQualifier() == null);
		assertTrue(x.getNodeType() == ASTNode.SUPER_FIELD_ACCESS);
		assertTrue(x.structuralPropertiesForType() ==
			SuperFieldAccess.propertyDescriptors(this.ast.apiLevel()));
		// make sure that reading did not change modification count
		assertTrue(this.ast.modificationCount() == previousCount);

		genericPropertyTest(x, new Property("Qualifier", false, Name.class) { //$NON-NLS-1$
			@Override
			public ASTNode sample(AST targetAst, boolean parented) {
				QualifiedName result = targetAst.newQualifiedName(
					targetAst.newSimpleName("a"), //$NON-NLS-1$
					targetAst.newSimpleName("b")); //$NON-NLS-1$
				if (parented) {
					targetAst.newExpressionStatement(result);
				}
				return result;
			}
			@Override
			public ASTNode get() {
				return x.getQualifier();
			}
			@Override
			public void set(ASTNode value) {
				x.setQualifier((Name) value);
			}
		});

		genericPropertyTest(x, new Property("Name", true, SimpleName.class) { //$NON-NLS-1$
			@Override
			public ASTNode sample(AST targetAst, boolean parented) {
				SimpleName result = targetAst.newSimpleName("foo"); //$NON-NLS-1$
				if (parented) {
					targetAst.newExpressionStatement(result);
				}
				return result;
			}
			@Override
			public ASTNode get() {
				return x.getName();
			}
			@Override
			public void set(ASTNode value) {
				x.setName((SimpleName) value);
			}
		});
	}

	public void testSuperMethodInvocation() {
		long previousCount = this.ast.modificationCount();
		final SuperMethodInvocation x = this.ast.newSuperMethodInvocation();
		assertTrue(this.ast.modificationCount() > previousCount);
		previousCount = this.ast.modificationCount();
		assertTrue(x.getAST() == this.ast);
		assertTrue(x.getParent() == null);
		if (this.ast.apiLevel() >= JLS3_INTERNAL) {
			assertTrue(x.typeArguments().isEmpty());
		}
		assertTrue(x.getName().getParent() == x);
		assertTrue(x.getQualifier() == null);
		assertTrue(x.arguments().isEmpty());
		assertTrue(x.getNodeType() == ASTNode.SUPER_METHOD_INVOCATION);
		assertTrue(x.structuralPropertiesForType() ==
			SuperMethodInvocation.propertyDescriptors(this.ast.apiLevel()));
		// make sure that reading did not change modification count
		assertTrue(this.ast.modificationCount() == previousCount);

		genericPropertyTest(x, new Property("Qualifier", false, Name.class) { //$NON-NLS-1$
			@Override
			public ASTNode sample(AST targetAst, boolean parented) {
				QualifiedName result = targetAst.newQualifiedName(
					targetAst.newSimpleName("a"), //$NON-NLS-1$
					targetAst.newSimpleName("b")); //$NON-NLS-1$
				if (parented) {
					targetAst.newExpressionStatement(result);
				}
				return result;
			}
			@Override
			public ASTNode get() {
				return x.getQualifier();
			}
			@Override
			public void set(ASTNode value) {
				x.setQualifier((Name) value);
			}
		});

		if (this.ast.apiLevel() >= JLS3_INTERNAL) {
			genericPropertyListTest(x, x.typeArguments(),
			  new Property("TypeArguments", true, Type.class) { //$NON-NLS-1$
				@Override
				public ASTNode sample(AST targetAst, boolean parented) {
					Type result = targetAst.newSimpleType(targetAst.newSimpleName("X")); //$NON-NLS-1$
					if (parented) {
						targetAst.newArrayType(result);
					}
					return result;
				}
			});
		}

		genericPropertyTest(x, new Property("Name", true, SimpleName.class) { //$NON-NLS-1$
			@Override
			public ASTNode sample(AST targetAst, boolean parented) {
				SimpleName result = targetAst.newSimpleName("foo"); //$NON-NLS-1$
				if (parented) {
					targetAst.newExpressionStatement(result);
				}
				return result;
			}
			@Override
			public ASTNode get() {
				return x.getName();
			}
			@Override
			public void set(ASTNode value) {
				x.setName((SimpleName) value);
			}
		});

		genericPropertyListTest(x, x.arguments(),
		  new Property("Arguments", true, Expression.class) { //$NON-NLS-1$
			@Override
			public ASTNode sample(AST targetAst, boolean parented) {
				SimpleName result = targetAst.newSimpleName("foo"); //$NON-NLS-1$
				if (parented) {
					targetAst.newExpressionStatement(result);
				}
				return result;
			}
			@Override
			public ASTNode wrap() {
				// return Expression that embeds x
				ParenthesizedExpression s1 = ASTTest.this.ast.newParenthesizedExpression();
				s1.setExpression(x);
				return s1;
			}
			@Override
			public void unwrap() {
				ParenthesizedExpression s1 = (ParenthesizedExpression) x.getParent();
				s1.setExpression(ASTTest.this.ast.newSimpleName("x")); //$NON-NLS-1$
			}
		});
	}

	public void testTypeLiteral() {
		long previousCount = this.ast.modificationCount();
		final TypeLiteral x = this.ast.newTypeLiteral();
		assertTrue(this.ast.modificationCount() > previousCount);
		previousCount = this.ast.modificationCount();
		assertTrue(x.getAST() == this.ast);
		assertTrue(x.getParent() == null);
		assertTrue(x.getType().getParent() == x);
		assertTrue(x.getNodeType() == ASTNode.TYPE_LITERAL);
		assertTrue(x.structuralPropertiesForType() ==
			TypeLiteral.propertyDescriptors(this.ast.apiLevel()));
		// make sure that reading did not change modification count
		assertTrue(this.ast.modificationCount() == previousCount);

		genericPropertyTest(x, new Property("Type", true, Type.class) { //$NON-NLS-1$
			@Override
			public ASTNode sample(AST targetAst, boolean parented) {
				SimpleType result = targetAst.newSimpleType(
					targetAst.newSimpleName("a")); //$NON-NLS-1$
				if (parented) {
					targetAst.newArrayType(result);
				}
				return result;
			}
			@Override
			public ASTNode get() {
				return x.getType();
			}
			@Override
			public void set(ASTNode value) {
				x.setType((Type) value);
			}
		});
	}

	public void testCastExpression() {
		long previousCount = this.ast.modificationCount();
		final CastExpression x = this.ast.newCastExpression();
		assertTrue(this.ast.modificationCount() > previousCount);
		previousCount = this.ast.modificationCount();
		assertTrue(x.getAST() == this.ast);
		assertTrue(x.getParent() == null);
		assertTrue(x.getType().getParent() == x);
		assertTrue(x.getExpression().getParent() == x);
		assertTrue(x.getNodeType() == ASTNode.CAST_EXPRESSION);
		assertTrue(x.structuralPropertiesForType() ==
			CastExpression.propertyDescriptors(this.ast.apiLevel()));
		// make sure that reading did not change modification count
		assertTrue(this.ast.modificationCount() == previousCount);

		genericPropertyTest(x, new Property("Type", true, Type.class) { //$NON-NLS-1$
			@Override
			public ASTNode sample(AST targetAst, boolean parented) {
				SimpleType result = targetAst.newSimpleType(
					targetAst.newSimpleName("a")); //$NON-NLS-1$
				if (parented) {
					targetAst.newArrayType(result);
				}
				return result;
			}
			@Override
			public ASTNode get() {
				return x.getType();
			}
			@Override
			public void set(ASTNode value) {
				x.setType((Type) value);
			}
		});

		genericPropertyTest(x, new Property("Expression", true, Expression.class) { //$NON-NLS-1$
			@Override
			public ASTNode sample(AST localAst, boolean parented) {
				Expression result = localAst.newSimpleName("foo"); //$NON-NLS-1$
				if (parented) {
					localAst.newExpressionStatement(result);
				}
				return result;
			}
			@Override
			public ASTNode wrap() {
				ParenthesizedExpression s1 = ASTTest.this.ast.newParenthesizedExpression();
				s1.setExpression(x);
				return s1;
			}
			@Override
			public void unwrap() {
				ParenthesizedExpression s1 = (ParenthesizedExpression) x.getParent();
				s1.setExpression(ASTTest.this.ast.newSimpleName("fie")); //$NON-NLS-1$
			}
			@Override
			public ASTNode get() {
				return x.getExpression();
			}
			@Override
			public void set(ASTNode value) {
				x.setExpression((Expression) value);
			}
		});
	}

	public void testPrefixExpression() {
		long previousCount = this.ast.modificationCount();
		final PrefixExpression x = this.ast.newPrefixExpression();
		assertTrue(this.ast.modificationCount() > previousCount);
		previousCount = this.ast.modificationCount();
		assertTrue(x.getAST() == this.ast);
		assertTrue(x.getParent() == null);
		assertTrue(x.getOperand().getParent() == x);
		assertTrue(x.getOperator() != null);
		assertTrue(x.getNodeType() == ASTNode.PREFIX_EXPRESSION);
		assertTrue(x.structuralPropertiesForType() ==
			PrefixExpression.propertyDescriptors(this.ast.apiLevel()));
		// make sure that reading did not change modification count
		assertTrue(this.ast.modificationCount() == previousCount);

		// Operator property - mandatory typesafe enumeration
		// check the names of the operators
		assertTrue(PrefixExpression.Operator.INCREMENT.toString().equals("++")); //$NON-NLS-1$
		assertTrue(PrefixExpression.Operator.DECREMENT.toString().equals("--")); //$NON-NLS-1$
		assertTrue(PrefixExpression.Operator.PLUS.toString().equals("+")); //$NON-NLS-1$
		assertTrue(PrefixExpression.Operator.MINUS.toString().equals("-")); //$NON-NLS-1$
		assertTrue(PrefixExpression.Operator.COMPLEMENT.toString().equals("~")); //$NON-NLS-1$
		assertTrue(PrefixExpression.Operator.NOT.toString().equals("!")); //$NON-NLS-1$

		PrefixExpression.Operator[] known = {
			PrefixExpression.Operator.INCREMENT,
			PrefixExpression.Operator.DECREMENT,
			PrefixExpression.Operator.PLUS,
			PrefixExpression.Operator.MINUS,
			PrefixExpression.Operator.COMPLEMENT,
			PrefixExpression.Operator.NOT,
		};

		// check all operators are distinct
		for (int i = 0; i < known.length; i++) {
			for (int j = 0; j < known.length; j++) {
				assertTrue(i == j || !known[i].equals(known[j]));
			}
		}

		// check all operators work
		for (int i = 0; i < known.length; i++) {
			previousCount = this.ast.modificationCount();
			x.setOperator(known[i]);
			assertTrue(this.ast.modificationCount() > previousCount);
			assertTrue(x.getOperator().equals(known[i]));
		}
		// ensure null does not work as an operator
		try {
			x.setOperator(null);
			assertTrue(false);
		} catch (RuntimeException e) {
			// pass
		}

		// check toOperator lookup of operator by name
		for (int i = 0; i < known.length; i++) {
			String name = known[i].toString();
			assertTrue(PrefixExpression.Operator.toOperator(name).equals(known[i]));
		}
		assertTrue(PrefixExpression.Operator.toOperator("huh") == null); //$NON-NLS-1$

		genericPropertyTest(x, new Property("Operand", true, Expression.class) { //$NON-NLS-1$
			@Override
			public ASTNode sample(AST localAst, boolean parented) {
				Expression result = localAst.newSimpleName("foo"); //$NON-NLS-1$
				if (parented) {
					localAst.newExpressionStatement(result);
				}
				return result;
			}
			@Override
			public ASTNode wrap() {
				ParenthesizedExpression s1 = ASTTest.this.ast.newParenthesizedExpression();
				s1.setExpression(x);
				return s1;
			}
			@Override
			public void unwrap() {
				ParenthesizedExpression s1 = (ParenthesizedExpression) x.getParent();
				s1.setExpression(ASTTest.this.ast.newSimpleName("fie")); //$NON-NLS-1$
			}
			@Override
			public ASTNode get() {
				return x.getOperand();
			}
			@Override
			public void set(ASTNode value) {
				x.setOperand((Expression) value);
			}
		});
	}

	public void testPostfixExpression() {
		long previousCount = this.ast.modificationCount();
		final PostfixExpression x = this.ast.newPostfixExpression();
		assertTrue(this.ast.modificationCount() > previousCount);
		previousCount = this.ast.modificationCount();
		assertTrue(x.getAST() == this.ast);
		assertTrue(x.getParent() == null);
		assertTrue(x.getOperand().getParent() == x);
		assertTrue(x.getOperator() != null);
		assertTrue(x.getNodeType() == ASTNode.POSTFIX_EXPRESSION);
		assertTrue(x.structuralPropertiesForType() ==
			PostfixExpression.propertyDescriptors(this.ast.apiLevel()));
		// make sure that reading did not change modification count
		assertTrue(this.ast.modificationCount() == previousCount);

		// Operator property - mandatory typesafe enumeration
		// check the names of the operators
		assertTrue(PostfixExpression.Operator.INCREMENT.toString().equals("++")); //$NON-NLS-1$
		assertTrue(PostfixExpression.Operator.DECREMENT.toString().equals("--")); //$NON-NLS-1$

		PostfixExpression.Operator[] known = {
			PostfixExpression.Operator.INCREMENT,
			PostfixExpression.Operator.DECREMENT,
		};

		// check all operators are distinct
		for (int i = 0; i < known.length; i++) {
			for (int j = 0; j < known.length; j++) {
				assertTrue(i == j || !known[i].equals(known[j]));
			}
		}

		// check all operators work
		for (int i = 0; i < known.length; i++) {
			previousCount = this.ast.modificationCount();
			x.setOperator(known[i]);
			assertTrue(this.ast.modificationCount() > previousCount);
			assertTrue(x.getOperator().equals(known[i]));
		}
		// ensure null does not work as an operator
		try {
			x.setOperator(null);
			assertTrue(false);
		} catch (RuntimeException e) {
			// pass
		}

		// check toOperator lookup of operator by name
		for (int i = 0; i < known.length; i++) {
			String name = known[i].toString();
			assertTrue(PostfixExpression.Operator.toOperator(name).equals(known[i]));
		}
		assertTrue(PostfixExpression.Operator.toOperator("huh") == null); //$NON-NLS-1$

		genericPropertyTest(x, new Property("Operand", true, Expression.class) { //$NON-NLS-1$
			@Override
			public ASTNode sample(AST localAst, boolean parented) {
				Expression result = localAst.newSimpleName("foo"); //$NON-NLS-1$
				if (parented) {
					localAst.newExpressionStatement(result);
				}
				return result;
			}
			@Override
			public ASTNode wrap() {
				ParenthesizedExpression s1 = ASTTest.this.ast.newParenthesizedExpression();
				s1.setExpression(x);
				return s1;
			}
			@Override
			public void unwrap() {
				ParenthesizedExpression s1 = (ParenthesizedExpression) x.getParent();
				s1.setExpression(ASTTest.this.ast.newSimpleName("fie")); //$NON-NLS-1$
			}
			@Override
			public ASTNode get() {
				return x.getOperand();
			}
			@Override
			public void set(ASTNode value) {
				x.setOperand((Expression) value);
			}
		});
	}

	public void testInfixExpression() {
		long previousCount = this.ast.modificationCount();
		final InfixExpression x = this.ast.newInfixExpression();
		assertTrue(this.ast.modificationCount() > previousCount);
		previousCount = this.ast.modificationCount();
		assertTrue(x.getAST() == this.ast);
		assertTrue(x.getParent() == null);
		assertTrue(x.getLeftOperand().getParent() == x);
		assertTrue(x.getOperator() != null);
		assertTrue(x.getRightOperand().getParent() == x);
		assertTrue(x.extendedOperands().isEmpty());
		assertTrue(x.getNodeType() == ASTNode.INFIX_EXPRESSION);
		assertTrue(x.structuralPropertiesForType() ==
			InfixExpression.propertyDescriptors(this.ast.apiLevel()));
		// make sure that reading did not change modification count
		assertTrue(this.ast.modificationCount() == previousCount);

		// Operator property - mandatory typesafe enumeration
		// check the names of the operators
		assertTrue(InfixExpression.Operator.TIMES.toString().equals("*")); //$NON-NLS-1$
		assertTrue(InfixExpression.Operator.DIVIDE.toString().equals("/")); //$NON-NLS-1$
		assertTrue(InfixExpression.Operator.REMAINDER.toString().equals("%")); //$NON-NLS-1$
		assertTrue(InfixExpression.Operator.PLUS.toString().equals("+")); //$NON-NLS-1$
		assertTrue(InfixExpression.Operator.MINUS.toString().equals("-")); //$NON-NLS-1$
		assertTrue(InfixExpression.Operator.LEFT_SHIFT.toString().equals("<<")); //$NON-NLS-1$
		assertTrue(InfixExpression.Operator.RIGHT_SHIFT_SIGNED.toString().equals(">>")); //$NON-NLS-1$
		assertTrue(InfixExpression.Operator.RIGHT_SHIFT_UNSIGNED.toString().equals(">>>")); //$NON-NLS-1$
		assertTrue(InfixExpression.Operator.LESS.toString().equals("<")); //$NON-NLS-1$
		assertTrue(InfixExpression.Operator.GREATER.toString().equals(">")); //$NON-NLS-1$
		assertTrue(InfixExpression.Operator.LESS_EQUALS.toString().equals("<=")); //$NON-NLS-1$
		assertTrue(InfixExpression.Operator.GREATER_EQUALS.toString().equals(">=")); //$NON-NLS-1$
		assertTrue(InfixExpression.Operator.EQUALS.toString().equals("==")); //$NON-NLS-1$
		assertTrue(InfixExpression.Operator.NOT_EQUALS.toString().equals("!=")); //$NON-NLS-1$
		assertTrue(InfixExpression.Operator.XOR.toString().equals("^")); //$NON-NLS-1$
		assertTrue(InfixExpression.Operator.OR.toString().equals("|")); //$NON-NLS-1$
		assertTrue(InfixExpression.Operator.AND.toString().equals("&")); //$NON-NLS-1$
		assertTrue(InfixExpression.Operator.CONDITIONAL_OR.toString().equals("||")); //$NON-NLS-1$
		assertTrue(InfixExpression.Operator.CONDITIONAL_AND.toString().equals("&&")); //$NON-NLS-1$

		InfixExpression.Operator[] known = {
				InfixExpression.Operator.TIMES,
				InfixExpression.Operator.DIVIDE,
				InfixExpression.Operator.REMAINDER,
				InfixExpression.Operator.PLUS,
				InfixExpression.Operator.MINUS,
				InfixExpression.Operator.LEFT_SHIFT,
				InfixExpression.Operator.RIGHT_SHIFT_SIGNED,
				InfixExpression.Operator.RIGHT_SHIFT_UNSIGNED,
				InfixExpression.Operator.LESS,
				InfixExpression.Operator.GREATER,
				InfixExpression.Operator.LESS_EQUALS,
				InfixExpression.Operator.GREATER_EQUALS,
				InfixExpression.Operator.EQUALS,
				InfixExpression.Operator.NOT_EQUALS,
				InfixExpression.Operator.XOR,
				InfixExpression.Operator.OR,
				InfixExpression.Operator.AND,
				InfixExpression.Operator.CONDITIONAL_OR,
				InfixExpression.Operator.CONDITIONAL_AND,
		};

		// check all operators are distinct
		for (int i = 0; i < known.length; i++) {
			for (int j = 0; j < known.length; j++) {
				assertTrue(i == j || !known[i].equals(known[j]));
			}
		}

		// check all operators work
		for (int i = 0; i < known.length; i++) {
			previousCount = this.ast.modificationCount();
			x.setOperator(known[i]);
			assertTrue(this.ast.modificationCount() > previousCount);
			assertTrue(x.getOperator().equals(known[i]));
		}
		// ensure null does not work as an operator
		try {
			x.setOperator(null);
			assertTrue(false);
		} catch (RuntimeException e) {
			// pass
		}

		// check toOperator lookup of operator by name
		for (int i = 0; i < known.length; i++) {
			String name = known[i].toString();
			assertTrue(InfixExpression.Operator.toOperator(name).equals(known[i]));
		}
		assertTrue(InfixExpression.Operator.toOperator("huh") == null); //$NON-NLS-1$

		genericPropertyTest(x, new Property("LeftOperand", true, Expression.class) { //$NON-NLS-1$
			@Override
			public ASTNode sample(AST localAst, boolean parented) {
				Expression result = localAst.newSimpleName("foo"); //$NON-NLS-1$
				if (parented) {
					localAst.newExpressionStatement(result);
				}
				return result;
			}
			@Override
			public ASTNode wrap() {
				ParenthesizedExpression s1 = ASTTest.this.ast.newParenthesizedExpression();
				s1.setExpression(x);
				return s1;
			}
			@Override
			public void unwrap() {
				ParenthesizedExpression s1 = (ParenthesizedExpression) x.getParent();
				s1.setExpression(ASTTest.this.ast.newSimpleName("fie")); //$NON-NLS-1$
			}
			@Override
			public ASTNode get() {
				return x.getLeftOperand();
			}
			@Override
			public void set(ASTNode value) {
				x.setLeftOperand((Expression) value);
			}
		});

		genericPropertyTest(x, new Property("RightOperand", true, Expression.class) { //$NON-NLS-1$
			@Override
			public ASTNode sample(AST localAst, boolean parented) {
				Expression result = localAst.newSimpleName("foo"); //$NON-NLS-1$
				if (parented) {
					localAst.newExpressionStatement(result);
				}
				return result;
			}
			@Override
			public ASTNode wrap() {
				ParenthesizedExpression s1 = ASTTest.this.ast.newParenthesizedExpression();
				s1.setExpression(x);
				return s1;
			}
			@Override
			public void unwrap() {
				ParenthesizedExpression s1 = (ParenthesizedExpression) x.getParent();
				s1.setExpression(ASTTest.this.ast.newSimpleName("fie")); //$NON-NLS-1$
			}
			@Override
			public ASTNode get() {
				return x.getRightOperand();
			}
			@Override
			public void set(ASTNode value) {
				x.setRightOperand((Expression) value);
			}
		});

		genericPropertyListTest(x, x.extendedOperands(),
		  new Property("ExtendedOperands", true, Expression.class) { //$NON-NLS-1$
			@Override
			public ASTNode sample(AST targetAst, boolean parented) {
				SimpleName result = targetAst.newSimpleName("foo"); //$NON-NLS-1$
				if (parented) {
					targetAst.newExpressionStatement(result);
				}
				return result;
			}
			@Override
			public ASTNode wrap() {
				// return Expression that embeds x
				ParenthesizedExpression s1 = ASTTest.this.ast.newParenthesizedExpression();
				s1.setExpression(x);
				return s1;
			}
			@Override
			public void unwrap() {
				ParenthesizedExpression s1 = (ParenthesizedExpression) x.getParent();
				s1.setExpression(ASTTest.this.ast.newSimpleName("x")); //$NON-NLS-1$
			}
		});
	}

	public void testInstanceofExpression() {
		long previousCount = this.ast.modificationCount();
		final InstanceofExpression x = this.ast.newInstanceofExpression();
		assertTrue(this.ast.modificationCount() > previousCount);
		previousCount = this.ast.modificationCount();
		assertTrue(x.getAST() == this.ast);
		assertTrue(x.getParent() == null);
		assertTrue(x.getLeftOperand().getParent() == x);
		assertTrue(x.getRightOperand().getParent() == x);
		assertTrue(x.getNodeType() == ASTNode.INSTANCEOF_EXPRESSION);
		assertTrue(x.structuralPropertiesForType() ==
			InstanceofExpression.propertyDescriptors(this.ast.apiLevel()));
		// make sure that reading did not change modification count
		assertTrue(this.ast.modificationCount() == previousCount);

		genericPropertyTest(x, new Property("LeftOperand", true, Expression.class) { //$NON-NLS-1$
			@Override
			public ASTNode sample(AST localAst, boolean parented) {
				Expression result = localAst.newSimpleName("foo"); //$NON-NLS-1$
				if (parented) {
					localAst.newExpressionStatement(result);
				}
				return result;
			}
			@Override
			public ASTNode wrap() {
				ParenthesizedExpression s1 = ASTTest.this.ast.newParenthesizedExpression();
				s1.setExpression(x);
				return s1;
			}
			@Override
			public void unwrap() {
				ParenthesizedExpression s1 = (ParenthesizedExpression) x.getParent();
				s1.setExpression(ASTTest.this.ast.newSimpleName("fie")); //$NON-NLS-1$
			}
			@Override
			public ASTNode get() {
				return x.getLeftOperand();
			}
			@Override
			public void set(ASTNode value) {
				x.setLeftOperand((Expression) value);
			}
		});

		genericPropertyTest(x, new Property("RightOperand", true, Type.class) { //$NON-NLS-1$
			@Override
			public ASTNode sample(AST localAst, boolean parented) {
				Type result = localAst.newSimpleType(localAst.newSimpleName("Object")); //$NON-NLS-1$
				if (parented) {
					localAst.newArrayType(result);
				}
				return result;
			}
			@Override
			public ASTNode wrap() {
				ParenthesizedExpression s1 = ASTTest.this.ast.newParenthesizedExpression();
				s1.setExpression(x);
				return s1;
			}
			@Override
			public void unwrap() {
				ParenthesizedExpression s1 = (ParenthesizedExpression) x.getParent();
				s1.setExpression(ASTTest.this.ast.newSimpleName("fie")); //$NON-NLS-1$
			}
			@Override
			public ASTNode get() {
				return x.getRightOperand();
			}
			@Override
			public void set(ASTNode value) {
				x.setRightOperand((Type) value);
			}
		});
	}

	public void testConditionalExpression() {
		long previousCount = this.ast.modificationCount();
		final ConditionalExpression x = this.ast.newConditionalExpression();
		assertTrue(this.ast.modificationCount() > previousCount);
		previousCount = this.ast.modificationCount();
		assertTrue(x.getAST() == this.ast);
		assertTrue(x.getParent() == null);
		assertTrue(x.getExpression().getParent() == x);
		assertTrue(x.getThenExpression().getParent() == x);
		assertTrue(x.getElseExpression().getParent() == x);
		assertTrue(x.getNodeType() == ASTNode.CONDITIONAL_EXPRESSION);
		assertTrue(x.structuralPropertiesForType() ==
			ConditionalExpression.propertyDescriptors(this.ast.apiLevel()));
		// make sure that reading did not change modification count
		assertTrue(this.ast.modificationCount() == previousCount);

		genericPropertyTest(x, new Property("Expression", true, Expression.class) { //$NON-NLS-1$
			@Override
			public ASTNode sample(AST localAst, boolean parented) {
				Expression result = localAst.newSimpleName("foo"); //$NON-NLS-1$
				if (parented) {
					localAst.newExpressionStatement(result);
				}
				return result;
			}
			@Override
			public ASTNode wrap() {
				ParenthesizedExpression s1 = ASTTest.this.ast.newParenthesizedExpression();
				s1.setExpression(x);
				return s1;
			}
			@Override
			public void unwrap() {
				ParenthesizedExpression s1 = (ParenthesizedExpression) x.getParent();
				s1.setExpression(ASTTest.this.ast.newSimpleName("fie")); //$NON-NLS-1$
			}
			@Override
			public ASTNode get() {
				return x.getExpression();
			}
			@Override
			public void set(ASTNode value) {
				x.setExpression((Expression) value);
			}
		});

		genericPropertyTest(x, new Property("ThenExpression", true, Expression.class) { //$NON-NLS-1$
			@Override
			public ASTNode sample(AST localAst, boolean parented) {
				Expression result = localAst.newSimpleName("foo"); //$NON-NLS-1$
				if (parented) {
					localAst.newExpressionStatement(result);
				}
				return result;
			}
			@Override
			public ASTNode wrap() {
				ParenthesizedExpression s1 = ASTTest.this.ast.newParenthesizedExpression();
				s1.setExpression(x);
				return s1;
			}
			@Override
			public void unwrap() {
				ParenthesizedExpression s1 = (ParenthesizedExpression) x.getParent();
				s1.setExpression(ASTTest.this.ast.newSimpleName("fie")); //$NON-NLS-1$
			}
			@Override
			public ASTNode get() {
				return x.getThenExpression();
			}
			@Override
			public void set(ASTNode value) {
				x.setThenExpression((Expression) value);
			}
		});

		genericPropertyTest(x, new Property("ElseExpression", true, Expression.class) { //$NON-NLS-1$
			@Override
			public ASTNode sample(AST localAst, boolean parented) {
				Expression result = localAst.newSimpleName("foo"); //$NON-NLS-1$
				if (parented) {
					localAst.newExpressionStatement(result);
				}
				return result;
			}
			@Override
			public ASTNode wrap() {
				ParenthesizedExpression s1 = ASTTest.this.ast.newParenthesizedExpression();
				s1.setExpression(x);
				return s1;
			}
			@Override
			public void unwrap() {
				ParenthesizedExpression s1 = (ParenthesizedExpression) x.getParent();
				s1.setExpression(ASTTest.this.ast.newSimpleName("fie")); //$NON-NLS-1$
			}
			@Override
			public ASTNode get() {
				return x.getElseExpression();
			}
			@Override
			public void set(ASTNode value) {
				x.setElseExpression((Expression) value);
			}
		});
	}

	public void testArrayAccess() {
		long previousCount = this.ast.modificationCount();
		final ArrayAccess x = this.ast.newArrayAccess();
		assertTrue(this.ast.modificationCount() > previousCount);
		previousCount = this.ast.modificationCount();
		assertTrue(x.getAST() == this.ast);
		assertTrue(x.getParent() == null);
		assertTrue(x.getArray().getParent() == x);
		assertTrue(x.getIndex().getParent() == x);
		assertTrue(x.getNodeType() == ASTNode.ARRAY_ACCESS);
		assertTrue(x.structuralPropertiesForType() ==
			ArrayAccess.propertyDescriptors(this.ast.apiLevel()));
		// make sure that reading did not change modification count
		assertTrue(this.ast.modificationCount() == previousCount);

		genericPropertyTest(x, new Property("Array", true, Expression.class) { //$NON-NLS-1$
			@Override
			public ASTNode sample(AST localAst, boolean parented) {
				Expression result = localAst.newSimpleName("foo"); //$NON-NLS-1$
				if (parented) {
					localAst.newExpressionStatement(result);
				}
				return result;
			}
			@Override
			public ASTNode wrap() {
				ParenthesizedExpression s1 = ASTTest.this.ast.newParenthesizedExpression();
				s1.setExpression(x);
				return s1;
			}
			@Override
			public void unwrap() {
				ParenthesizedExpression s1 = (ParenthesizedExpression) x.getParent();
				s1.setExpression(ASTTest.this.ast.newSimpleName("fie")); //$NON-NLS-1$
			}
			@Override
			public ASTNode get() {
				return x.getArray();
			}
			@Override
			public void set(ASTNode value) {
				x.setArray((Expression) value);
			}
		});

		genericPropertyTest(x, new Property("Index", true, Expression.class) { //$NON-NLS-1$
			@Override
			public ASTNode sample(AST localAst, boolean parented) {
				Expression result = localAst.newSimpleName("foo"); //$NON-NLS-1$
				if (parented) {
					localAst.newExpressionStatement(result);
				}
				return result;
			}
			@Override
			public ASTNode wrap() {
				ParenthesizedExpression s1 = ASTTest.this.ast.newParenthesizedExpression();
				s1.setExpression(x);
				return s1;
			}
			@Override
			public void unwrap() {
				ParenthesizedExpression s1 = (ParenthesizedExpression) x.getParent();
				s1.setExpression(ASTTest.this.ast.newSimpleName("fie")); //$NON-NLS-1$
			}
			@Override
			public ASTNode get() {
				return x.getIndex();
			}
			@Override
			public void set(ASTNode value) {
				x.setIndex((Expression) value);
			}
		});
	}

	public void testArrayInitializer() {
		long previousCount = this.ast.modificationCount();
		final ArrayInitializer x = this.ast.newArrayInitializer();
		assertTrue(this.ast.modificationCount() > previousCount);
		previousCount = this.ast.modificationCount();
		assertTrue(x.getAST() == this.ast);
		assertTrue(x.getParent() == null);
		assertTrue(x.expressions().isEmpty());
		assertTrue(x.getNodeType() == ASTNode.ARRAY_INITIALIZER);
		assertTrue(x.structuralPropertiesForType() ==
			ArrayInitializer.propertyDescriptors(this.ast.apiLevel()));
		// make sure that reading did not change modification count
		assertTrue(this.ast.modificationCount() == previousCount);

		genericPropertyListTest(x, x.expressions(),
		  new Property("Expressions", true, Expression.class) { //$NON-NLS-1$
			@Override
			public ASTNode sample(AST targetAst, boolean parented) {
				SimpleName result = targetAst.newSimpleName("foo"); //$NON-NLS-1$
				if (parented) {
					targetAst.newExpressionStatement(result);
				}
				return result;
			}
			@Override
			public ASTNode wrap() {
				// return Expression that embeds x
				ParenthesizedExpression s1 = ASTTest.this.ast.newParenthesizedExpression();
				s1.setExpression(x);
				return s1;
			}
			@Override
			public void unwrap() {
				ParenthesizedExpression s1 = (ParenthesizedExpression) x.getParent();
				s1.setExpression(ASTTest.this.ast.newSimpleName("x")); //$NON-NLS-1$
			}
		});
	}

	/** @deprecated using deprecated code */
	public void testClassInstanceCreation() {
		long previousCount = this.ast.modificationCount();
		final ClassInstanceCreation x = this.ast.newClassInstanceCreation();
		assertTrue(this.ast.modificationCount() > previousCount);
		previousCount = this.ast.modificationCount();
		assertTrue(x.getAST() == this.ast);
		assertTrue(x.getParent() == null);
		assertTrue(x.getExpression() == null);
		if (this.ast.apiLevel() == AST.JLS2) {
			assertTrue(x.getName().getParent() == x);
		} else {
			assertTrue(x.typeArguments().isEmpty());
			assertTrue(x.getType().getParent() == x);
		}
		assertTrue(x.arguments().isEmpty());
		assertTrue(x.getAnonymousClassDeclaration() == null);
		assertTrue(x.getNodeType() == ASTNode.CLASS_INSTANCE_CREATION);
		assertTrue(x.structuralPropertiesForType() ==
			ClassInstanceCreation.propertyDescriptors(this.ast.apiLevel()));
		// make sure that reading did not change modification count
		assertTrue(this.ast.modificationCount() == previousCount);

		genericPropertyTest(x, new Property("Expression", false, Expression.class) { //$NON-NLS-1$
			@Override
			public ASTNode sample(AST targetAst, boolean parented) {
				SimpleName result = targetAst.newSimpleName("foo"); //$NON-NLS-1$
				if (parented) {
					targetAst.newExpressionStatement(result);
				}
				return result;
			}
			@Override
			public ASTNode wrap() {
				// return Expression that embeds x
				ParenthesizedExpression s1 = ASTTest.this.ast.newParenthesizedExpression();
				s1.setExpression(x);
				return s1;
			}
			@Override
			public void unwrap() {
				ParenthesizedExpression s1 = (ParenthesizedExpression) x.getParent();
				s1.setExpression(ASTTest.this.ast.newSimpleName("x")); //$NON-NLS-1$
			}
			@Override
			public ASTNode get() {
				return x.getExpression();
			}
			@Override
			public void set(ASTNode value) {
				x.setExpression((Expression) value);
			}
		});

		if (this.ast.apiLevel() >= JLS3_INTERNAL) {
			genericPropertyListTest(x, x.typeArguments(),
			  new Property("TypeArguments", true, Type.class) { //$NON-NLS-1$
				@Override
				public ASTNode sample(AST targetAst, boolean parented) {
					Type result = targetAst.newSimpleType(targetAst.newSimpleName("X")); //$NON-NLS-1$
					if (parented) {
						targetAst.newArrayType(result);
					}
					return result;
				}
			});
		}

		if (this.ast.apiLevel() == AST.JLS2) {
			genericPropertyTest(x, new Property("Name", true, Name.class) { //$NON-NLS-1$
				@Override
				public ASTNode sample(AST targetAst, boolean parented) {
					SimpleName result = targetAst.newSimpleName("a"); //$NON-NLS-1$
					if (parented) {
						targetAst.newExpressionStatement(result);
					}
					return result;
				}
				@Override
				public ASTNode get() {
					return x.getName();
				}
				@Override
				public void set(ASTNode value) {
					x.setName((Name) value);
				}
			});
		}

		if (this.ast.apiLevel() >= JLS3_INTERNAL) {
			genericPropertyTest(x, new Property("Type", true, Type.class) { //$NON-NLS-1$
				@Override
				public ASTNode sample(AST targetAst, boolean parented) {
					SimpleType result = targetAst.newSimpleType(targetAst.newSimpleName("foo")); //$NON-NLS-1$
					if (parented) {
						targetAst.newArrayType(result);
					}
					return result;
				}
				@Override
				public ASTNode get() {
					return x.getType();
				}
				@Override
				public void set(ASTNode value) {
					x.setType((Type) value);
				}
			});
		}

		genericPropertyListTest(x, x.arguments(),
		  new Property("Arguments", true, Expression.class) { //$NON-NLS-1$
			@Override
			public ASTNode sample(AST targetAst, boolean parented) {
				SimpleName result = targetAst.newSimpleName("foo"); //$NON-NLS-1$
				if (parented) {
					targetAst.newExpressionStatement(result);
				}
				return result;
			}
			@Override
			public ASTNode wrap() {
				// return Expression that embeds x
				ParenthesizedExpression s1 = ASTTest.this.ast.newParenthesizedExpression();
				s1.setExpression(x);
				return s1;
			}
			@Override
			public void unwrap() {
				ParenthesizedExpression s1 = (ParenthesizedExpression) x.getParent();
				s1.setExpression(ASTTest.this.ast.newSimpleName("x")); //$NON-NLS-1$
			}
		});

		genericPropertyTest(x, new Property("AnonymousClassDeclaration", false, AnonymousClassDeclaration.class) { //$NON-NLS-1$
			@Override
			public ASTNode sample(AST targetAst, boolean parented) {
				AnonymousClassDeclaration result = targetAst.newAnonymousClassDeclaration();
				if (parented) {
					targetAst.newClassInstanceCreation().setAnonymousClassDeclaration(result);
				}
				return result;
			}
			@Override
			public ASTNode wrap() {
				// return AnonymousClassDeclaration that embeds x
				AnonymousClassDeclaration s0 = x.getAST().newAnonymousClassDeclaration();
				VariableDeclarationFragment s1 = x.getAST().newVariableDeclarationFragment();
				FieldDeclaration s2 = x.getAST().newFieldDeclaration(s1);
				s0.bodyDeclarations().add(s2);
				s1.setInitializer(x);
				return s0;
			}
			@Override
			public void unwrap() {
				VariableDeclarationFragment s1 = (VariableDeclarationFragment) x.getParent();
				s1.setInitializer(null);
			}
			@Override
			public ASTNode get() {
				return x.getAnonymousClassDeclaration();
			}
			@Override
			public void set(ASTNode value) {
				x.setAnonymousClassDeclaration((AnonymousClassDeclaration) value);
			}
		});

	}

	public void testAnonymousClassDeclaration() {
		long previousCount = this.ast.modificationCount();
		final AnonymousClassDeclaration x = this.ast.newAnonymousClassDeclaration();
		assertTrue(this.ast.modificationCount() > previousCount);
		previousCount = this.ast.modificationCount();
		assertTrue(x.getAST() == this.ast);
		assertTrue(x.getParent() == null);
		assertTrue(x.bodyDeclarations().isEmpty());
		assertTrue(x.getNodeType() == ASTNode.ANONYMOUS_CLASS_DECLARATION);
		assertTrue(x.structuralPropertiesForType() ==
			AnonymousClassDeclaration.propertyDescriptors(this.ast.apiLevel()));
		// make sure that reading did not change modification count
		assertTrue(this.ast.modificationCount() == previousCount);

		genericPropertyListTest(x, x.bodyDeclarations(),
		  new Property("BodyDeclarations", true, BodyDeclaration.class) { //$NON-NLS-1$
			@Override
			public ASTNode sample(AST targetAst, boolean parented) {
				TypeDeclaration result = targetAst.newTypeDeclaration();
				if (parented) {
					CompilationUnit compilationUnit = targetAst.newCompilationUnit();
					compilationUnit.types().add(result);
				}
				return result;
			}
			@Override
			public ASTNode wrap() {
				// return BodyDeclaration that embeds x
				VariableDeclarationFragment s0 = x.getAST().newVariableDeclarationFragment();
				FieldDeclaration s1 = x.getAST().newFieldDeclaration(s0);
				ClassInstanceCreation s2= x.getAST().newClassInstanceCreation();
				s0.setInitializer(s2);
				s2.setAnonymousClassDeclaration(x);
				return s1;
			}
			@Override
			public void unwrap() {
				ClassInstanceCreation s2 = (ClassInstanceCreation) x.getParent();
				s2.setAnonymousClassDeclaration(null);
			}
		});

		// check that TypeDeclarations in body are classified correctly
		TypeDeclaration t1 = this.ast.newTypeDeclaration();
		x.bodyDeclarations().add(t1);
		assertTrue(t1.isLocalTypeDeclaration() == false);
		assertTrue(t1.isMemberTypeDeclaration() == true);
		assertTrue(t1.isPackageMemberTypeDeclaration() == false);
	}

	public void testArrayCreation() {
		long previousCount = this.ast.modificationCount();
		final ArrayCreation x = this.ast.newArrayCreation();
		assertTrue(this.ast.modificationCount() > previousCount);
		previousCount = this.ast.modificationCount();
		assertTrue(x.getAST() == this.ast);
		assertTrue(x.getParent() == null);
		assertTrue(x.getType().getParent() == x);
		assertTrue(x.dimensions().isEmpty());
		assertTrue(x.getInitializer() == null);
		assertTrue(x.getNodeType() == ASTNode.ARRAY_CREATION);
		assertTrue(x.structuralPropertiesForType() ==
			ArrayCreation.propertyDescriptors(this.ast.apiLevel()));
		// make sure that reading did not change modification count
		assertTrue(this.ast.modificationCount() == previousCount);

		genericPropertyTest(x, new Property("Type", true, ArrayType.class) { //$NON-NLS-1$
			@Override
			public ASTNode sample(AST targetAst, boolean parented) {
				ArrayType result = targetAst.newArrayType(
					targetAst.newSimpleType(targetAst.newSimpleName("a"))); //$NON-NLS-1$
				if (parented) {
					targetAst.newArrayType(result);
				}
				return result;
			}
			@Override
			public ASTNode get() {
				return x.getType();
			}
			@Override
			public void set(ASTNode value) {
				x.setType((ArrayType) value);
			}
		});

		genericPropertyListTest(x, x.dimensions(),
		  new Property("Dimensions", true, Expression.class) { //$NON-NLS-1$
			@Override
			public ASTNode sample(AST targetAst, boolean parented) {
				SimpleName result = targetAst.newSimpleName("foo"); //$NON-NLS-1$
				if (parented) {
					targetAst.newExpressionStatement(result);
				}
				return result;
			}
			@Override
			public ASTNode wrap() {
				// return Expression that embeds x
				ParenthesizedExpression s1 = ASTTest.this.ast.newParenthesizedExpression();
				s1.setExpression(x);
				return s1;
			}
			@Override
			public void unwrap() {
				ParenthesizedExpression s1 = (ParenthesizedExpression) x.getParent();
				s1.setExpression(ASTTest.this.ast.newSimpleName("x")); //$NON-NLS-1$
			}
		});

		genericPropertyTest(x, new Property("Initializer", false, ArrayInitializer.class) { //$NON-NLS-1$
			@Override
			public ASTNode sample(AST targetAst, boolean parented) {
				ArrayInitializer result = targetAst.newArrayInitializer();
				if (parented) {
					targetAst.newExpressionStatement(result);
				}
				return result;
			}
			@Override
			public ASTNode wrap() {
				// return ArrayInitializer that embeds x
				ArrayInitializer s1 = ASTTest.this.ast.newArrayInitializer();
				s1.expressions().add(x);
				return s1;
			}
			@Override
			public void unwrap() {
				ArrayInitializer s1 = (ArrayInitializer) x.getParent();
				s1.expressions().remove(x);
			}
			@Override
			public ASTNode get() {
				return x.getInitializer();
			}
			@Override
			public void set(ASTNode value) {
				x.setInitializer((ArrayInitializer) value);
			}
		});
	}

	public void testParenthesizedExpression() {
		long previousCount = this.ast.modificationCount();
		final ParenthesizedExpression x = this.ast.newParenthesizedExpression();
		assertTrue(this.ast.modificationCount() > previousCount);
		previousCount = this.ast.modificationCount();
		assertTrue(x.getAST() == this.ast);
		assertTrue(x.getParent() == null);
		assertTrue(x.getExpression().getParent() == x);
		assertTrue(x.getNodeType() == ASTNode.PARENTHESIZED_EXPRESSION);
		assertTrue(x.structuralPropertiesForType() ==
			ParenthesizedExpression.propertyDescriptors(this.ast.apiLevel()));
		// make sure that reading did not change modification count
		assertTrue(this.ast.modificationCount() == previousCount);

		genericPropertyTest(x, new Property("Expression", true, Expression.class) { //$NON-NLS-1$
			@Override
			public ASTNode sample(AST localAst, boolean parented) {
				Expression result = localAst.newSimpleName("foo"); //$NON-NLS-1$
				if (parented) {
					localAst.newExpressionStatement(result);
				}
				return result;
			}
			@Override
			public ASTNode wrap() {
				ParenthesizedExpression s1 = ASTTest.this.ast.newParenthesizedExpression();
				s1.setExpression(x);
				return s1;
			}
			@Override
			public void unwrap() {
				ParenthesizedExpression s1 = (ParenthesizedExpression) x.getParent();
				s1.setExpression(ASTTest.this.ast.newSimpleName("fie")); //$NON-NLS-1$
			}
			@Override
			public ASTNode get() {
				return x.getExpression();
			}
			@Override
			public void set(ASTNode value) {
				x.setExpression((Expression) value);
			}
		});
	}

	/** @deprecated using deprecated code */
	public void testAnnotationTypeDeclaration() {
		if (this.ast.apiLevel() == AST.JLS2) {
			// node type introduced in 3.0 API
			try {
				this.ast.newAnnotationTypeDeclaration();
				assertTrue(false);
			} catch (UnsupportedOperationException e) {
				// pass
			}
			return;
		}
		long previousCount = this.ast.modificationCount();
		final AnnotationTypeDeclaration x = this.ast.newAnnotationTypeDeclaration();
		assertTrue(this.ast.modificationCount() > previousCount);
		previousCount = this.ast.modificationCount();
		assertTrue(x.getAST() == this.ast);
		assertTrue(x.getParent() == null);
		assertTrue(x.modifiers().size() == 0);
		assertTrue(x.getJavadoc() == null);
		assertTrue(x.getName().getParent() == x);
		assertTrue(x.getName().isDeclaration() == true);
		assertTrue(x.bodyDeclarations().size()== 0);
		assertTrue(x.getNodeType() == ASTNode.ANNOTATION_TYPE_DECLARATION);
		assertTrue(x.structuralPropertiesForType() ==
			AnnotationTypeDeclaration.propertyDescriptors(this.ast.apiLevel()));
		// make sure that reading did not change modification count
		assertTrue(this.ast.modificationCount() == previousCount);

		previousCount = this.ast.modificationCount();

		tJavadocComment(x);
		tModifiers(x);

		genericPropertyTest(x, new Property("Name", true, SimpleName.class) { //$NON-NLS-1$
			@Override
			public ASTNode sample(AST targetAst, boolean parented) {
				SimpleName result = targetAst.newSimpleName("foo"); //$NON-NLS-1$
				if (parented) {
					targetAst.newExpressionStatement(result);
				}
				return result;
			}
			@Override
			public ASTNode get() {
				return x.getName();
			}
			@Override
			public void set(ASTNode value) {
				x.setName((SimpleName) value);
			}
		});

		genericPropertyListTest(x, x.bodyDeclarations(),
		  new Property("BodyDeclarations", true, BodyDeclaration.class) { //$NON-NLS-1$
			@Override
			public ASTNode sample(AST targetAst, boolean parented) {
				AnnotationTypeMemberDeclaration result = targetAst.newAnnotationTypeMemberDeclaration();
				if (parented) {
					AnnotationTypeDeclaration atd = targetAst.newAnnotationTypeDeclaration();
					atd.bodyDeclarations().add(result);
				}
				return result;
			}
			@Override
			public ASTNode wrap() {
				// return AnnotationTypeMemberDeclaration that embeds x
				AnnotationTypeMemberDeclaration s1 = x.getAST().newAnnotationTypeMemberDeclaration();
				ClassInstanceCreation s2 = x.getAST().newClassInstanceCreation();
				AnonymousClassDeclaration s3 = x.getAST().newAnonymousClassDeclaration();
				s1.setDefault(s2);
				s2.setAnonymousClassDeclaration(s3);
				s3.bodyDeclarations().add(x);
				return s1;
			}
			@Override
			public void unwrap() {
				AnonymousClassDeclaration s3 = (AnonymousClassDeclaration) x.getParent();
				s3.bodyDeclarations().remove(x);
			}
		});

		// check that TypeDeclarations in body are classified correctly
		assertTrue(x.isLocalTypeDeclaration() == false);
		assertTrue(x.isMemberTypeDeclaration() == false);
		assertTrue(x.isPackageMemberTypeDeclaration() == false);

		// check special bodyDeclaration methods
		TypeDeclaration t0 = this.ast.newTypeDeclaration();
		AnnotationTypeDeclaration t1 = this.ast.newAnnotationTypeDeclaration();
		t0.bodyDeclarations().add(t1);
		assertTrue(t1.isLocalTypeDeclaration() == false);
		assertTrue(t1.isMemberTypeDeclaration() == true);
		assertTrue(t1.isPackageMemberTypeDeclaration() == false);

		CompilationUnit t2 = this.ast.newCompilationUnit();
		AnnotationTypeDeclaration t3 = this.ast.newAnnotationTypeDeclaration();
		t2.types().add(t3);
		assertTrue(t3.isLocalTypeDeclaration() == false);
		assertTrue(t3.isMemberTypeDeclaration() == false);
		assertTrue(t3.isPackageMemberTypeDeclaration() == true);
	}

	/** @deprecated using deprecated code */
	public void testAnnotationTypeMemberDeclaration() {
		if (this.ast.apiLevel() == AST.JLS2) {
			// node type introduced in 3.0 API
			try {
				this.ast.newAnnotationTypeMemberDeclaration();
				assertTrue(false);
			} catch (UnsupportedOperationException e) {
				// pass
			}
			return;
		}
		long previousCount = this.ast.modificationCount();
		final AnnotationTypeMemberDeclaration x = this.ast.newAnnotationTypeMemberDeclaration();
		assertTrue(this.ast.modificationCount() > previousCount);
		previousCount = this.ast.modificationCount();
		assertTrue(x.getAST() == this.ast);
		assertTrue(x.getParent() == null);
		assertTrue(x.modifiers().size() == 0);
		assertTrue(x.getName().getParent() == x);
		assertTrue(x.getName().isDeclaration() == true);
		assertTrue(x.getType().getParent() == x);
		assertTrue(x.getJavadoc() == null);
		assertTrue(x.getDefault() == null);
		assertTrue(x.getNodeType() == ASTNode.ANNOTATION_TYPE_MEMBER_DECLARATION);
		assertTrue(x.structuralPropertiesForType() ==
			AnnotationTypeMemberDeclaration.propertyDescriptors(this.ast.apiLevel()));
		// make sure that reading did not change modification count
		assertTrue(this.ast.modificationCount() == previousCount);

		tJavadocComment(x);
		tModifiers(x);

		genericPropertyTest(x, new Property("Name", true, SimpleName.class) { //$NON-NLS-1$
			@Override
			public ASTNode sample(AST targetAst, boolean parented) {
				SimpleName result = targetAst.newSimpleName("foo"); //$NON-NLS-1$
				if (parented) {
					targetAst.newExpressionStatement(result);
				}
				return result;
			}
			@Override
			public ASTNode get() {
				return x.getName();
			}
			@Override
			public void set(ASTNode value) {
				x.setName((SimpleName) value);
			}
		});

		genericPropertyTest(x, new Property("Type", true, Type.class) { //$NON-NLS-1$
			@Override
			public ASTNode sample(AST targetAst, boolean parented) {
				SimpleType result = targetAst.newSimpleType(
					targetAst.newSimpleName("foo")); //$NON-NLS-1$
				if (parented) {
					targetAst.newArrayType(result);
				}
				return result;
			}
			@Override
			public ASTNode get() {
				return x.getType();
			}
			@Override
			public void set(ASTNode value) {
				x.setType((Type) value);
			}
		});

		genericPropertyTest(x, new Property("Default", false, Expression.class) { //$NON-NLS-1$
			@Override
			public ASTNode sample(AST localAst, boolean parented) {
				Expression result = localAst.newSimpleName("foo"); //$NON-NLS-1$
				if (parented) {
					localAst.newExpressionStatement(result);
				}
				return result;
			}
			@Override
			public ASTNode wrap() {
				// return Expression that embeds x
				ClassInstanceCreation s1 = x.getAST().newClassInstanceCreation();
				AnonymousClassDeclaration s2 = x.getAST().newAnonymousClassDeclaration();
				s1.setAnonymousClassDeclaration(s2);
				s2.bodyDeclarations().add(x);
				return s1;
			}
			@Override
			public void unwrap() {
				AnonymousClassDeclaration s2 = (AnonymousClassDeclaration) x.getParent();
				s2.bodyDeclarations().remove(x);
			}
			@Override
			public ASTNode get() {
				return x.getDefault();
			}
			@Override
			public void set(ASTNode value) {
				x.setDefault((Expression) value);
			}
		});
	}

	/** @deprecated using deprecated code */
	public void testNormalAnnotation() {
		if (this.ast.apiLevel() == AST.JLS2) {
			// node type introduced in 3.0 API
			try {
				this.ast.newNormalAnnotation();
				assertTrue(false);
			} catch (UnsupportedOperationException e) {
				// pass
			}
			return;
		}
		long previousCount = this.ast.modificationCount();
		final NormalAnnotation x = this.ast.newNormalAnnotation(); //$NON-NLS-1$
		assertTrue(this.ast.modificationCount() > previousCount);
		previousCount = this.ast.modificationCount();
		assertTrue(x.getAST() == this.ast);
		assertTrue(x.getParent() == null);
		assertTrue(x.getTypeName().getParent() == x);
		assertTrue(x.values().size() == 0);
		assertTrue(x.isAnnotation());
		assertTrue(!x.isModifier());
		assertTrue(!x.isMarkerAnnotation());
		assertTrue(x.isNormalAnnotation());
		assertTrue(!x.isSingleMemberAnnotation());
		assertTrue(x.getNodeType() == ASTNode.NORMAL_ANNOTATION);
		assertTrue(x.structuralPropertiesForType() ==
			NormalAnnotation.propertyDescriptors(this.ast.apiLevel()));
		// make sure that reading did not change modification count
		assertTrue(this.ast.modificationCount() == previousCount);

		tAnnotationName(x);

		genericPropertyListTest(x, x.values(), new Property("Values", true, MemberValuePair.class) { //$NON-NLS-1$
			@Override
			public ASTNode sample(AST targetAst, boolean parented) {
				MemberValuePair result = targetAst.newMemberValuePair();
				if (parented) {
					NormalAnnotation ann = targetAst.newNormalAnnotation();
					ann.values().add(result);
				}
				return result;
			}
			@Override
			public ASTNode wrap() {
				// return MemberValuePair that embeds x
				MemberValuePair s1 = x.getAST().newMemberValuePair();
				ClassInstanceCreation s2 = x.getAST().newClassInstanceCreation();
				AnonymousClassDeclaration s3 = x.getAST().newAnonymousClassDeclaration();
				MethodDeclaration s4 = x.getAST().newMethodDeclaration();
				s1.setValue(s2);
				s2.setAnonymousClassDeclaration(s3);
				s3.bodyDeclarations().add(s4);
				s4.modifiers().add(x);
				return s1;
			}
			@Override
			public void unwrap() {
				MethodDeclaration s4 = (MethodDeclaration) x.getParent();
				s4.modifiers().remove(x);
			}
		});
	}

	/** @deprecated using deprecated code */
	public void testMarkerAnnotation() {
		if (this.ast.apiLevel() == AST.JLS2) {
			// node type introduced in 3.0 API
			try {
				this.ast.newMarkerAnnotation();
				assertTrue(false);
			} catch (UnsupportedOperationException e) {
				// pass
			}
			return;
		}
		long previousCount = this.ast.modificationCount();
		final MarkerAnnotation x = this.ast.newMarkerAnnotation(); //$NON-NLS-1$
		assertTrue(this.ast.modificationCount() > previousCount);
		previousCount = this.ast.modificationCount();
		assertTrue(x.getAST() == this.ast);
		assertTrue(x.getParent() == null);
		assertTrue(x.getTypeName().getParent() == x);
		assertTrue(x.isAnnotation());
		assertTrue(!x.isModifier());
		assertTrue(x.isMarkerAnnotation());
		assertTrue(!x.isNormalAnnotation());
		assertTrue(!x.isSingleMemberAnnotation());
		assertTrue(x.getNodeType() == ASTNode.MARKER_ANNOTATION);
		assertTrue(x.structuralPropertiesForType() ==
			MarkerAnnotation.propertyDescriptors(this.ast.apiLevel()));
		// make sure that reading did not change modification count
		assertTrue(this.ast.modificationCount() == previousCount);

		tAnnotationName(x);
	}

	/** @deprecated using deprecated code */
	public void testSingleMemberAnnotation() {
		if (this.ast.apiLevel() == AST.JLS2) {
			// node type introduced in 3.0 API
			try {
				this.ast.newSingleMemberAnnotation();
				assertTrue(false);
			} catch (UnsupportedOperationException e) {
				// pass
			}
			return;
		}
		long previousCount = this.ast.modificationCount();
		final SingleMemberAnnotation x = this.ast.newSingleMemberAnnotation(); //$NON-NLS-1$
		assertTrue(this.ast.modificationCount() > previousCount);
		previousCount = this.ast.modificationCount();
		assertTrue(x.getAST() == this.ast);
		assertTrue(x.getParent() == null);
		assertTrue(x.getTypeName().getParent() == x);
		assertTrue(x.isAnnotation());
		assertTrue(!x.isModifier());
		assertTrue(!x.isMarkerAnnotation());
		assertTrue(!x.isNormalAnnotation());
		assertTrue(x.isSingleMemberAnnotation());
		assertTrue(x.getNodeType() == ASTNode.SINGLE_MEMBER_ANNOTATION);
		// make sure that reading did not change modification count
		assertTrue(this.ast.modificationCount() == previousCount);

		tAnnotationName(x);

		genericPropertyTest(x, new Property("Value", true, Expression.class) { //$NON-NLS-1$
			@Override
			public ASTNode sample(AST localAst, boolean parented) {
				Expression result = localAst.newSimpleName("foo"); //$NON-NLS-1$
				if (parented) {
					localAst.newExpressionStatement(result);
				}
				return result;
			}
			@Override
			public ASTNode wrap() {
				// return Expression that embeds x
				ClassInstanceCreation s1 = x.getAST().newClassInstanceCreation();
				AnonymousClassDeclaration s2 = x.getAST().newAnonymousClassDeclaration();
				MethodDeclaration s3 = x.getAST().newMethodDeclaration();
				s1.setAnonymousClassDeclaration(s2);
				s2.bodyDeclarations().add(s3);
				s3.modifiers().add(x);
				return s1;
			}
			@Override
			public void unwrap() {
				MethodDeclaration s3 = (MethodDeclaration) x.getParent();
				s3.modifiers().remove(x);
			}
			@Override
			public ASTNode get() {
				return x.getValue();
			}
			@Override
			public void set(ASTNode value) {
				x.setValue((Expression) value);
			}
		});
	}

	/** @deprecated using deprecated code */
	public void testMemberValuePair() {
		if (this.ast.apiLevel() == AST.JLS2) {
			// node type introduced in 3.0 API
			try {
				this.ast.newMemberValuePair();
				assertTrue(false);
			} catch (UnsupportedOperationException e) {
				// pass
			}
			return;
		}
		long previousCount = this.ast.modificationCount();
		final MemberValuePair x = this.ast.newMemberValuePair(); //$NON-NLS-1$
		assertTrue(this.ast.modificationCount() > previousCount);
		previousCount = this.ast.modificationCount();
		assertTrue(x.getAST() == this.ast);
		assertTrue(x.getParent() == null);
		assertTrue(x.getName().getParent() == x);
		assertTrue(x.getName().isDeclaration() == false);
		assertTrue(x.getNodeType() == ASTNode.MEMBER_VALUE_PAIR);
		assertTrue(x.structuralPropertiesForType() ==
			MemberValuePair.propertyDescriptors(this.ast.apiLevel()));
		// make sure that reading did not change modification count
		assertTrue(this.ast.modificationCount() == previousCount);

		genericPropertyTest(x, new Property("Name", true, SimpleName.class) { //$NON-NLS-1$
			@Override
			public ASTNode sample(AST targetAst, boolean parented) {
				SimpleName result = targetAst.newSimpleName("a"); //$NON-NLS-1$
				if (parented) {
					targetAst.newExpressionStatement(result);
				}
				return result;
			}
			@Override
			public ASTNode get() {
				return x.getName();
			}
			@Override
			public void set(ASTNode value) {
				x.setName((SimpleName) value);
			}
		});

		genericPropertyTest(x, new Property("Value", true, Expression.class) { //$NON-NLS-1$
			@Override
			public ASTNode sample(AST localAst, boolean parented) {
				Expression result = localAst.newSimpleName("foo"); //$NON-NLS-1$
				if (parented) {
					localAst.newExpressionStatement(result);
				}
				return result;
			}
			@Override
			public ASTNode wrap() {
				// return Expression that embeds x
				ClassInstanceCreation s1 = x.getAST().newClassInstanceCreation();
				AnonymousClassDeclaration s2 = x.getAST().newAnonymousClassDeclaration();
				MethodDeclaration s3 = x.getAST().newMethodDeclaration();
				NormalAnnotation s4 = x.getAST().newNormalAnnotation();
				s1.setAnonymousClassDeclaration(s2);
				s2.bodyDeclarations().add(s3);
				s3.modifiers().add(s4);
				s4.values().add(x);
				return s1;
			}
			@Override
			public void unwrap() {
				NormalAnnotation s4 = (NormalAnnotation) x.getParent();
				s4.values().remove(x);
			}
			@Override
			public ASTNode get() {
				return x.getValue();
			}
			@Override
			public void set(ASTNode value) {
				x.setValue((Expression) value);
			}
		});
	}

	/**
	 * Exercise the typeName property of an Annotation.
	 *
	 * @param x the annotation to test
     * @since 3.0
	 */
	void tAnnotationName(final Annotation x) {
		genericPropertyTest(x, new Property("TypeName", true, Name.class) { //$NON-NLS-1$
			@Override
			public ASTNode sample(AST targetAst, boolean parented) {
				SimpleName result = targetAst.newSimpleName("a"); //$NON-NLS-1$
				if (parented) {
					targetAst.newExpressionStatement(result);
				}
				return result;
			}
			@Override
			public ASTNode get() {
				return x.getTypeName();
			}
			@Override
			public void set(ASTNode value) {
				x.setTypeName((Name) value);
			}
		});
	}

	/** @deprecated using deprecated code */
	public void testModifiers() {

		// check all modifiers match their JVM spec values
		assertSame(Modifier.ABSTRACT ,0x0400);
		assertSame(Modifier.FINAL ,0x0010);
		assertSame(Modifier.NATIVE ,0x0100);
		assertSame(Modifier.NONE ,0x0000);
		assertSame(Modifier.PRIVATE ,0x0002);
		assertSame(Modifier.PROTECTED ,0x0004);
		assertSame(Modifier.PUBLIC ,0x0001);
		assertSame(Modifier.STATIC ,0x0008);
		assertSame(Modifier.STRICTFP ,0x0800);
		assertSame(Modifier.SYNCHRONIZED ,0x0020);
		assertSame(Modifier.TRANSIENT ,0x0080);
		assertSame(Modifier.VOLATILE ,0x0040);
		assertSame(Modifier.SEALED ,0x0200);
		assertSame(Modifier.NON_SEALED ,0x1000);

		// check that all
		final int[] mods =
			{
				Modifier.ABSTRACT,
				Modifier.FINAL,
				Modifier.NATIVE,
				Modifier.PRIVATE,
				Modifier.PROTECTED,
				Modifier.PUBLIC,
				Modifier.STATIC,
				Modifier.STRICTFP,
				Modifier.SYNCHRONIZED,
				Modifier.TRANSIENT,
				Modifier.VOLATILE,
				Modifier.SEALED,
				Modifier.NON_SEALED,
				};

		for (int i=0; i< mods.length; i++) {
			int m = mods[i];
			assertTrue(Modifier.isAbstract(m) == (m == Modifier.ABSTRACT));
			assertTrue(Modifier.isFinal(m) == (m == Modifier.FINAL));
			assertTrue(Modifier.isNative(m) == (m == Modifier.NATIVE));
			assertTrue(Modifier.isPrivate(m) == (m == Modifier.PRIVATE));
			assertTrue(Modifier.isProtected(m) == (m == Modifier.PROTECTED));
			assertTrue(Modifier.isPublic(m) == (m == Modifier.PUBLIC));
			assertTrue(Modifier.isStatic(m) == (m == Modifier.STATIC));
			assertTrue(Modifier.isStrictfp(m) == (m == Modifier.STRICTFP));
			assertTrue(Modifier.isSynchronized(m) == (m == Modifier.SYNCHRONIZED));
			assertTrue(Modifier.isTransient(m) == (m == Modifier.TRANSIENT));
			assertTrue(Modifier.isVolatile(m) == (m == Modifier.VOLATILE));
			assertTrue(Modifier.isSealed(m) == (m == Modifier.SEALED));
			assertTrue(Modifier.isNonSealed(m) == (m == Modifier.NON_SEALED));
		}

		if (this.ast.apiLevel() == AST.JLS2) {
			// node type introduced in 3.0 API
			try {
				this.ast.newModifier(Modifier.ModifierKeyword.PUBLIC_KEYWORD);
				assertTrue(false);
			} catch (UnsupportedOperationException e) {
				// pass
			}
			try {
				this.ast.newModifiers(Modifier.NONE);
				assertTrue(false);
			} catch (UnsupportedOperationException e) {
				// pass
			}
			// skip rest of tests
			return;
		}

		// JLS3 only
		long previousCount = this.ast.modificationCount();
		final Modifier x = this.ast.newModifier(Modifier.ModifierKeyword.PUBLIC_KEYWORD);
		assertTrue(this.ast.modificationCount() > previousCount);
		previousCount = this.ast.modificationCount();
		assertTrue(x.getAST() == this.ast);
		assertTrue(x.getParent() == null);
		assertTrue(x.getKeyword() == Modifier.ModifierKeyword.PUBLIC_KEYWORD);
		assertTrue(x.getNodeType() == ASTNode.MODIFIER);
		assertTrue(x.structuralPropertiesForType() ==
			Modifier.propertyDescriptors(this.ast.apiLevel()));
		// make sure that reading did not change modification count
		assertTrue(this.ast.modificationCount() == previousCount);

		// ModifierKeyword property - mandatory typesafe enumeration
		// check the names of the modifiers
		assertTrue(Modifier.ModifierKeyword.PUBLIC_KEYWORD.toString().equals("public")); //$NON-NLS-1$
		assertTrue(Modifier.ModifierKeyword.PROTECTED_KEYWORD.toString().equals("protected")); //$NON-NLS-1$
		assertTrue(Modifier.ModifierKeyword.PRIVATE_KEYWORD.toString().equals("private")); //$NON-NLS-1$
		assertTrue(Modifier.ModifierKeyword.STATIC_KEYWORD.toString().equals("static")); //$NON-NLS-1$
		assertTrue(Modifier.ModifierKeyword.ABSTRACT_KEYWORD.toString().equals("abstract")); //$NON-NLS-1$
		assertTrue(Modifier.ModifierKeyword.FINAL_KEYWORD.toString().equals("final")); //$NON-NLS-1$
		assertTrue(Modifier.ModifierKeyword.SYNCHRONIZED_KEYWORD.toString().equals("synchronized")); //$NON-NLS-1$
		assertTrue(Modifier.ModifierKeyword.NATIVE_KEYWORD.toString().equals("native")); //$NON-NLS-1$
		assertTrue(Modifier.ModifierKeyword.TRANSIENT_KEYWORD.toString().equals("transient")); //$NON-NLS-1$
		assertTrue(Modifier.ModifierKeyword.VOLATILE_KEYWORD.toString().equals("volatile")); //$NON-NLS-1$
		assertTrue(Modifier.ModifierKeyword.STRICTFP_KEYWORD.toString().equals("strictfp")); //$NON-NLS-1$
		assertTrue(Modifier.ModifierKeyword.DEFAULT_KEYWORD.toString().equals("default")); //$NON-NLS-1$
		if (DOMASTUtil.isFeatureSupportedinAST(this.ast, Modifier.SEALED)) {
			assertTrue(Modifier.ModifierKeyword.SEALED_KEYWORD.toString().equals("sealed")); //$NON-NLS-1$
		} else if (DOMASTUtil.isFeatureSupportedinAST(this.ast, Modifier.NON_SEALED)) {
			assertTrue(Modifier.ModifierKeyword.NON_SEALED_KEYWORD.toString().equals("non-sealed")); //$NON-NLS-1$
		}

		final Modifier.ModifierKeyword[] known = {
			Modifier.ModifierKeyword.PUBLIC_KEYWORD,
			Modifier.ModifierKeyword.PROTECTED_KEYWORD,
			Modifier.ModifierKeyword.PRIVATE_KEYWORD,
			Modifier.ModifierKeyword.STATIC_KEYWORD,
			Modifier.ModifierKeyword.ABSTRACT_KEYWORD,
			Modifier.ModifierKeyword.FINAL_KEYWORD,
			Modifier.ModifierKeyword.SYNCHRONIZED_KEYWORD,
			Modifier.ModifierKeyword.NATIVE_KEYWORD,
			Modifier.ModifierKeyword.TRANSIENT_KEYWORD,
			Modifier.ModifierKeyword.VOLATILE_KEYWORD,
			Modifier.ModifierKeyword.STRICTFP_KEYWORD,
			Modifier.ModifierKeyword.DEFAULT_KEYWORD,
			Modifier.ModifierKeyword.SEALED_KEYWORD,
			Modifier.ModifierKeyword.NON_SEALED_KEYWORD
		};

		// check all modifiers are distinct
		for (int i = 0; i < known.length; i++) {
			for (int j = 0; j < known.length; j++) {
				assertTrue(i == j || !known[i].equals(known[j]));
			}
		}

		// check all modifiers work
		for (int i = 0; i < known.length; i++) {
			previousCount = this.ast.modificationCount();
			x.setKeyword(known[i]);
			assertTrue(this.ast.modificationCount() > previousCount);
			assertTrue(x.getKeyword().equals(known[i]));
		}
		// ensure null does not work as an operator
		try {
			x.setKeyword(null);
			assertTrue(false);
		} catch (RuntimeException e) {
			// pass
		}

		// check toKeyword lookup of modifier by name
		for (int i = 0; i < known.length; i++) {
			String name = known[i].toString();
			assertTrue(Modifier.ModifierKeyword.toKeyword(name).equals(known[i]));
		}
		assertTrue(Modifier.ModifierKeyword.toKeyword("huh") == null); //$NON-NLS-1$

		// check AST.newModifiers(flags)
		for (int i = 0; i < mods.length; i++) {
			int m = mods[i];
			List result = this.ast.newModifiers(m);
			assertEquals(1, result.size());
			Modifier modNode = (Modifier) result.get(0);
			assertEquals(m, modNode.getKeyword().toFlagValue());
		}

		// check AST.newModifiers ordering
		final Modifier.ModifierKeyword[] expectedOrder = {
				Modifier.ModifierKeyword.PUBLIC_KEYWORD,
				Modifier.ModifierKeyword.PROTECTED_KEYWORD,
				Modifier.ModifierKeyword.PRIVATE_KEYWORD,
				Modifier.ModifierKeyword.ABSTRACT_KEYWORD,
				Modifier.ModifierKeyword.STATIC_KEYWORD,
				Modifier.ModifierKeyword.FINAL_KEYWORD,
				Modifier.ModifierKeyword.SYNCHRONIZED_KEYWORD,
				Modifier.ModifierKeyword.NATIVE_KEYWORD,
				Modifier.ModifierKeyword.STRICTFP_KEYWORD,
				Modifier.ModifierKeyword.TRANSIENT_KEYWORD,
				Modifier.ModifierKeyword.VOLATILE_KEYWORD,
				Modifier.ModifierKeyword.SEALED_KEYWORD,
				Modifier.ModifierKeyword.NON_SEALED_KEYWORD,
			};
		int all = 0;
		for (int i = 0; i < mods.length; i++) {
			all |= mods[i];
		}
		List result = this.ast.newModifiers(all);
		assertEquals(expectedOrder.length, result.size());
		for (int i = 0; i< expectedOrder.length; i++) {
			final Modifier modifier = ((Modifier) result.get(i));
			assertEquals(expectedOrder[i], modifier.getKeyword());
			if (modifier.isAbstract()) {
				assertEquals(Modifier.ModifierKeyword.ABSTRACT_KEYWORD, modifier.getKeyword());
			} else if (modifier.isFinal()) {
				assertEquals(Modifier.ModifierKeyword.FINAL_KEYWORD, modifier.getKeyword());
			} else if (modifier.isNative()) {
				assertEquals(Modifier.ModifierKeyword.NATIVE_KEYWORD, modifier.getKeyword());
			} else if (modifier.isPrivate()) {
				assertEquals(Modifier.ModifierKeyword.PRIVATE_KEYWORD, modifier.getKeyword());
			} else if (modifier.isProtected()) {
				assertEquals(Modifier.ModifierKeyword.PROTECTED_KEYWORD, modifier.getKeyword());
			} else if (modifier.isPublic()) {
				assertEquals(Modifier.ModifierKeyword.PUBLIC_KEYWORD, modifier.getKeyword());
			} else if (modifier.isStatic()) {
				assertEquals(Modifier.ModifierKeyword.STATIC_KEYWORD, modifier.getKeyword());
			} else if (modifier.isStrictfp()) {
				assertEquals(Modifier.ModifierKeyword.STRICTFP_KEYWORD, modifier.getKeyword());
			} else if (modifier.isSynchronized()) {
				assertEquals(Modifier.ModifierKeyword.SYNCHRONIZED_KEYWORD, modifier.getKeyword());
			} else if (modifier.isTransient()) {
				assertEquals(Modifier.ModifierKeyword.TRANSIENT_KEYWORD, modifier.getKeyword());
			} else if (modifier.isVolatile()) {
				assertEquals(Modifier.ModifierKeyword.VOLATILE_KEYWORD, modifier.getKeyword());
			} else if (modifier.isSealed()) {
				assertEquals(Modifier.ModifierKeyword.SEALED_KEYWORD, modifier.getKeyword());
			} else {
				assertEquals(Modifier.ModifierKeyword.NON_SEALED_KEYWORD, modifier.getKeyword());
			}
		}
	}

	public void testSubtreeBytes() {
		ASTNode x = SampleASTs.oneOfEach(this.ast);
		final int subtreeBytes = x.subtreeBytes();
		assertTrue(subtreeBytes > 0);
	}

	public void testNodeTypeConstants() throws Exception {
		// it would be a breaking API change to change the numeric values of
		// public static final ints
		int[] nodeTypes = {
			ASTNode.ANONYMOUS_CLASS_DECLARATION,
			ASTNode.ARRAY_ACCESS,
			ASTNode.ARRAY_CREATION,
			ASTNode.ARRAY_INITIALIZER,
			ASTNode.ARRAY_TYPE,
			ASTNode.ASSERT_STATEMENT,
			ASTNode.ASSIGNMENT,
			ASTNode.BLOCK,
			ASTNode.BOOLEAN_LITERAL,
			ASTNode.BREAK_STATEMENT,
			ASTNode.CAST_EXPRESSION,
			ASTNode.CATCH_CLAUSE,
			ASTNode.CHARACTER_LITERAL,
			ASTNode.CLASS_INSTANCE_CREATION,
			ASTNode.COMPILATION_UNIT,
			ASTNode.CONDITIONAL_EXPRESSION,
			ASTNode.CONSTRUCTOR_INVOCATION,
			ASTNode.CONTINUE_STATEMENT,
			ASTNode.DO_STATEMENT,
			ASTNode.EMPTY_STATEMENT,
			ASTNode.EXPRESSION_STATEMENT,
			ASTNode.FIELD_ACCESS,
			ASTNode.FIELD_DECLARATION,
			ASTNode.FOR_STATEMENT,
			ASTNode.IF_STATEMENT,
			ASTNode.IMPORT_DECLARATION,
			ASTNode.INFIX_EXPRESSION,
			ASTNode.INITIALIZER,
			ASTNode.JAVADOC,
			ASTNode.LABELED_STATEMENT,
			ASTNode.METHOD_DECLARATION,
			ASTNode.METHOD_INVOCATION,
			ASTNode.NULL_LITERAL,
			ASTNode.NUMBER_LITERAL,
			ASTNode.PACKAGE_DECLARATION,
			ASTNode.PARENTHESIZED_EXPRESSION,
			ASTNode.POSTFIX_EXPRESSION,
			ASTNode.PREFIX_EXPRESSION,
			ASTNode.PRIMITIVE_TYPE,
			ASTNode.QUALIFIED_NAME,
			ASTNode.RETURN_STATEMENT,
			ASTNode.SIMPLE_NAME,
			ASTNode.SIMPLE_TYPE,
			ASTNode.SINGLE_VARIABLE_DECLARATION,
			ASTNode.STRING_LITERAL,
			ASTNode.SUPER_CONSTRUCTOR_INVOCATION,
			ASTNode.SUPER_FIELD_ACCESS,
			ASTNode.SUPER_METHOD_INVOCATION,
			ASTNode.SWITCH_CASE,
			ASTNode.SWITCH_STATEMENT,
			ASTNode.SYNCHRONIZED_STATEMENT,
			ASTNode.THIS_EXPRESSION,
			ASTNode.THROW_STATEMENT,
			ASTNode.TRY_STATEMENT,
			ASTNode.TYPE_DECLARATION,
			ASTNode.TYPE_DECLARATION_STATEMENT,
			ASTNode.TYPE_LITERAL,
			ASTNode.VARIABLE_DECLARATION_EXPRESSION,
			ASTNode.VARIABLE_DECLARATION_FRAGMENT,
			ASTNode.VARIABLE_DECLARATION_STATEMENT,
			ASTNode.WHILE_STATEMENT,
			ASTNode.INSTANCEOF_EXPRESSION,
			ASTNode.LINE_COMMENT,
			ASTNode.BLOCK_COMMENT,
			ASTNode.TAG_ELEMENT,
			ASTNode.TEXT_ELEMENT,
			ASTNode.MEMBER_REF,
			ASTNode.METHOD_REF,
			ASTNode.METHOD_REF_PARAMETER,
			ASTNode.ENHANCED_FOR_STATEMENT,
			ASTNode.ENUM_DECLARATION,
			ASTNode.ENUM_CONSTANT_DECLARATION,
			ASTNode.TYPE_PARAMETER,
			ASTNode.PARAMETERIZED_TYPE,
			ASTNode.QUALIFIED_TYPE,
			ASTNode.WILDCARD_TYPE,
			ASTNode.NORMAL_ANNOTATION,
			ASTNode.MARKER_ANNOTATION,
			ASTNode.SINGLE_MEMBER_ANNOTATION,
			ASTNode.MEMBER_VALUE_PAIR,
			ASTNode.ANNOTATION_TYPE_DECLARATION,
			ASTNode.ANNOTATION_TYPE_MEMBER_DECLARATION,
			ASTNode.MODIFIER,
			ASTNode.UNION_TYPE,
			ASTNode.DIMENSION,
			ASTNode.LAMBDA_EXPRESSION,
			ASTNode.INTERSECTION_TYPE,
			ASTNode.NAME_QUALIFIED_TYPE,
			ASTNode.CREATION_REFERENCE,
			ASTNode.EXPRESSION_METHOD_REFERENCE,
			ASTNode.SUPER_METHOD_REFERENCE,
			ASTNode.TYPE_METHOD_REFERENCE,
			ASTNode.MODULE_DECLARATION,
			ASTNode.REQUIRES_DIRECTIVE,
			ASTNode.EXPORTS_DIRECTIVE,
			ASTNode.OPENS_DIRECTIVE,
			ASTNode.USES_DIRECTIVE,
			ASTNode.PROVIDES_DIRECTIVE,
			ASTNode.MODULE_MODIFIER,
			ASTNode.SWITCH_EXPRESSION,
			ASTNode.YIELD_STATEMENT,
			ASTNode.TEXT_BLOCK,
			ASTNode.RECORD_DECLARATION,
			ASTNode.PATTERN_INSTANCEOF_EXPRESSION,
			ASTNode.MODULE_QUALIFIED_NAME,
			ASTNode.TYPE_PATTERN,
			ASTNode.GUARDED_PATTERN,
			ASTNode.NULL_PATTERN,
			ASTNode.CASE_DEFAULT_EXPRESSION,
			ASTNode.TAG_PROPERTY,
			ASTNode.JAVADOC_REGION,
			ASTNode.JAVADOC_TEXT_ELEMENT,
			ASTNode.RECORD_PATTERN,
			ASTNode.ENHANCED_FOR_WITH_RECORD_PATTERN,
			ASTNode.STRING_TEMPLATE_EXPRESSION,
			ASTNode.STRING_FRAGMENT,
			ASTNode.STRING_TEMPLATE_COMPONENT,
<<<<<<< HEAD
			ASTNode.UNNAMED_CLASS
=======
			ASTNode.EitherOr_MultiPattern
>>>>>>> 4e46b78c
		};

		// assert that nodeType values are correct:
		for (int i= 0; i < nodeTypes.length; i++) {
			assertSame(i + 1, nodeTypes[i]);
		}

		// test nodeClassForType:
		for (int i= 0; i < nodeTypes.length; i++) {
			int nodeType = nodeTypes[i];
			ASTNode node;
			try {
				node = this.ast.createInstance(nodeType);
			} catch (IllegalArgumentException e) {
				if (this.API_LEVEL < AST_INTERNAL_JLS9 && e.getCause() instanceof UnsupportedOperationException) {
					continue;
				} else {
					throw new AssertionFailedError("missing node type: " + nodeType);
				}
			}
			assertEquals(nodeType, node.getNodeType());
		}

		// assert that test covers all nodeTypes:
		Field[] fields = ASTNode.class.getDeclaredFields();
		HashSet declaredNodeTypes = new HashSet();
		for (int i= 0; i < fields.length; i++) {
			Field field= fields[i];
			if (field.getType() != int.class)
				continue;
			if (field.getModifiers() != (java.lang.reflect.Modifier.PUBLIC | java.lang.reflect.Modifier.STATIC | java.lang.reflect.Modifier.FINAL))
				continue;
			String name = field.getName();
			if ("MALFORMED".equals(name) || "ORIGINAL".equals(name) || "PROTECT".equals(name) || "RECOVERED".equals(name))
				continue;
			declaredNodeTypes.add(Integer.valueOf(field.getInt(null)));
		}
		for (int i= 0; i < nodeTypes.length; i++) {
			int nodeType= nodeTypes[i];
			assertTrue("node type " + nodeType + " from test is missing in ASTNode", declaredNodeTypes.remove(Integer.valueOf(nodeType)));
			nodeTypes[i] = -1;
		}
		for (int i= 0; i < nodeTypes.length; i++) {
			int nodeType= nodeTypes[i];
			assertEquals("node type " + nodeType + " missing in ASTNode", -1, nodeType);
		}
		assertEquals("node types missing in test", Collections.EMPTY_SET, declaredNodeTypes);
	}

	@SuppressWarnings("deprecation")
	public void testASTLevels() throws Exception {
		int[] apilLevels = {AST.JLS2, AST.JLS3, AST.JLS4, AST.JLS8, AST.JLS9, AST.JLS10, AST.JLS11,
				AST.JLS12, AST.JLS13, AST.JLS14, AST.JLS15, AST.JLS16, AST.JLS17,AST.JLS18, AST.JLS19, AST.JLS20};
		for (int level : apilLevels) {
			try {
				DOMASTUtil.checkASTLevel(level);
			} catch (IllegalArgumentException e) {
				throw new AssertionFailedError("missing support for AST level: " + level);
			}
		}
		Hashtable<String, String> options = JavaCore.getDefaultOptions();
		options.put(JavaCore.COMPILER_COMPLIANCE, JavaCore.latestSupportedJavaVersion());
		options.put(JavaCore.COMPILER_SOURCE, JavaCore.latestSupportedJavaVersion());
		options.put(JavaCore.COMPILER_CODEGEN_TARGET_PLATFORM, JavaCore.latestSupportedJavaVersion());
		AST a = new AST(options);
		assertEquals("Incorrect ast mapping", a.apiLevel(), AST.getJLSLatest());
	}

	@SuppressWarnings("deprecation")
	public void testDimension() {
		// Introduced with JSL8
		if (this.ast.apiLevel() < AST.JLS8) {
			return;
		}
		Dimension dimension = this.ast.newDimension();
		dimension.setSourceRange(1, 2);

		Dimension copy = (Dimension) ASTNode.copySubtree(this.ast, dimension);
		assertEquals(copy.getStartPosition(), 1);
		assertEquals(copy.getLength(), 2);
	}
}
<|MERGE_RESOLUTION|>--- conflicted
+++ resolved
@@ -9605,11 +9605,8 @@
 			ASTNode.STRING_TEMPLATE_EXPRESSION,
 			ASTNode.STRING_FRAGMENT,
 			ASTNode.STRING_TEMPLATE_COMPONENT,
-<<<<<<< HEAD
+			ASTNode.EitherOr_MultiPattern,
 			ASTNode.UNNAMED_CLASS
-=======
-			ASTNode.EitherOr_MultiPattern
->>>>>>> 4e46b78c
 		};
 
 		// assert that nodeType values are correct:
