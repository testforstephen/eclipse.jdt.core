/*******************************************************************************
 * Copyright (c) 2016, 2018 IBM Corporation and others.
 * All rights reserved. This program and the accompanying materials
 * are made available under the terms of the Eclipse Public License v1.0
 * which accompanies this distribution, and is available at
 * http://www.eclipse.org/legal/epl-v10.html
 *
 * Contributors:
 *     IBM Corporation - initial API and implementation
 *******************************************************************************/
package org.eclipse.jdt.core.tests.dom;

import junit.framework.Test;

import org.eclipse.jdt.core.dom.*;
import org.eclipse.jdt.internal.compiler.classfmt.ClassFileConstants;
import org.eclipse.jdt.internal.compiler.impl.CompilerOptions;
import org.eclipse.jdt.internal.core.JrtPackageFragmentRoot;
import org.eclipse.jdt.internal.core.SourceModule;

import java.util.List;
import java.util.function.Consumer;

import org.eclipse.core.resources.IncrementalProjectBuilder;
import org.eclipse.core.runtime.CoreException;
import org.eclipse.core.runtime.Path;
import org.eclipse.jdt.core.IClasspathAttribute;
import org.eclipse.jdt.core.ICompilationUnit;
import org.eclipse.jdt.core.IJavaElement;
import org.eclipse.jdt.core.IJavaProject;
import org.eclipse.jdt.core.IModularClassFile;
import org.eclipse.jdt.core.IModuleDescription;
import org.eclipse.jdt.core.IPackageFragmentRoot;
import org.eclipse.jdt.core.IType;
import org.eclipse.jdt.core.JavaCore;
import org.eclipse.jdt.core.JavaModelException;

@SuppressWarnings({"rawtypes"})
public class ASTConverter9Test extends ConverterTestSetup {

	ICompilationUnit workingCopy;
	private static final String jcl9lib = "CONVERTER_JCL9_LIB";
	

	public void setUpSuite() throws Exception {
		super.setUpSuite();
		this.ast = AST.newAST(getAST9());
	}
	/**
	 * @deprecated
	 */
	static int getAST9() {
		return AST.JLS9;
	}

	public ASTConverter9Test(String name) {
		super(name);
	}

	static {
//		TESTS_NUMBERS = new int[] { 19 };
//		TESTS_RANGE = new int[] { 1, -1 };
//		TESTS_NAMES = new String[] {"testBug515875_002"};
	}
	public static Test suite() {
		String javaVersion = System.getProperty("java.version");
		if (javaVersion.length() > 3) {
			javaVersion = javaVersion.substring(0, 3);
		}
		long jdkLevel = CompilerOptions.versionToJdkLevel(javaVersion);
		if (jdkLevel >= ClassFileConstants.JDK9) {
			isJRE9 = true;
		}
		return buildModelTestSuite(ASTConverter9Test.class);
	}

	protected void tearDown() throws Exception {
		super.tearDown();
		if (this.workingCopy != null) {
			this.workingCopy.discardWorkingCopy();
			this.workingCopy = null;
		}
	}

	public void testBug497719_0001() throws JavaModelException {
		ICompilationUnit sourceUnit = getCompilationUnit("Converter9" , "src", "testBug497719_001", "X.java"); //$NON-NLS-1$ //$NON-NLS-2$ //$NON-NLS-3$ //$NON-NLS-4$
		ASTNode result = runConversion(this.ast.apiLevel(), sourceUnit, true, true);
		char[] source = sourceUnit.getSource().toCharArray();
		assertTrue("Not a compilation unit", result.getNodeType() == ASTNode.COMPILATION_UNIT);
		CompilationUnit compilationUnit = (CompilationUnit) result;
		assertProblemsSize(compilationUnit, 0);
		ASTNode node = getASTNode(compilationUnit, 0, 0);
		assertEquals("Not a compilation unit", ASTNode.METHOD_DECLARATION, node.getNodeType());
		MethodDeclaration methodDeclaration = (MethodDeclaration) node;
		TryStatement tryStatement = (TryStatement) methodDeclaration.getBody().statements().get(1);
		List list = tryStatement.resources();
		VariableDeclarationExpression variableDeclarationExpression = (VariableDeclarationExpression) list.get(0);
		checkSourceRange(variableDeclarationExpression, "final Y y = new Y()", source);
		SimpleName simpleName = (SimpleName) list.get(1);
		checkSourceRange(simpleName, "y1", source);
		variableDeclarationExpression = (VariableDeclarationExpression) list.get(2);
		checkSourceRange(variableDeclarationExpression, "final Y y2 = new Y()", source);
		
	}
	
	public void testBug497719_0002() throws JavaModelException {
		String contents =
				"import java.io.IOException;\n" +
				"\n" +
				"class Z {\n" +
				"	 final Y yz = new Y();\n" +
				"}\n" +
				"public class X extends Z {\n" +
				"	final  Y y2 = new Y();\n" +
				"	\n" +
				"	 Y bar() {\n" +
				"		 return new Y();\n" +
				"	 }\n" +
				"	public void foo() {\n" +
				"		Y y3 = new Y();\n" +
				"		int a[];\n" +
				"		try (y3; y3;super.yz;super.yz;this.y2;Y y4 = new Y())  {  \n" +
				"			System.out.println(\"In Try\");\n" +
				"		} catch (IOException e) {			  \n" +
				"		} \n" +
				"	}\n" +
				"	public static void main(String[] args) {\n" +
				"		new X().foo();\n" +
				"	}\n" +
				"}\n" +
				"class Y implements AutoCloseable {\n" +
				"	@Override\n" +
				"	public void close() throws IOException {\n" +
				"		System.out.println(\"Closed\");\n" +
				"	}  \n" +
				"}";
			this.workingCopy = getWorkingCopy("/Converter9/src/X.java", true/*resolve*/);
			ASTNode node = buildAST(contents, this.workingCopy, false);
			assertEquals("Not a compilation unit", ASTNode.COMPILATION_UNIT, node.getNodeType());
			node = getASTNode((CompilationUnit)node, 1, 2);
			MethodDeclaration methodDeclaration = (MethodDeclaration) node;
			TryStatement tryStatement = (TryStatement)methodDeclaration.getBody().statements().get(2);
			List<Expression> resources = tryStatement.resources();
			Expression expr = resources.get(0);
			SimpleName simpleName = (SimpleName) expr;
			checkSourceRange(simpleName, "y3", contents);
			expr = resources.get(1);
			simpleName = (SimpleName) expr;
			checkSourceRange(expr, "y3", contents);
			expr = resources.get(2);
			SuperFieldAccess superFieldAccess = (SuperFieldAccess) expr;
			checkSourceRange(superFieldAccess, "super.yz", contents);
			expr = resources.get(3);
			superFieldAccess = (SuperFieldAccess) expr;
			checkSourceRange(superFieldAccess, "super.yz", contents);
			expr = resources.get(4);
			FieldAccess fieldAccess = (FieldAccess) expr;
			checkSourceRange(fieldAccess, "this.y2", contents);
			expr = resources.get(5);
			VariableDeclarationExpression variableDeclarationExpression = (VariableDeclarationExpression) expr;
			checkSourceRange(variableDeclarationExpression, "Y y4 = new Y()", contents);
	}
	public void testBug496123_0001() throws JavaModelException {
		this.workingCopies = new ICompilationUnit[1];
		String content =  "module first {"
				+ "  requires second;\n"
				+ "  exports pack11 to third, fourth;\n"
				+ "  uses NewType;\n"
				+ "  provides pack22.I22 with pack11.packinternal.Z11;\n"
				+ "}";
		this.workingCopies[0] = getWorkingCopy(
				"/Converter9/src/module-info.java", content);

		CompilationUnit unit = (CompilationUnit) runConversion(this.ast.apiLevel(), this.workingCopies[0], false/*no bindings*/);
		ModuleDeclaration moduleDecl = unit.getModule();

		assertFalse(moduleDecl.isOpen());
		checkSourceRange(moduleDecl, content, content);
		List<ModuleDirective> stmts = moduleDecl.moduleStatements();
		assertTrue(stmts.size() > 0);

		RequiresDirective req = (RequiresDirective) stmts.get(0);
		checkSourceRange(req, "requires second;", content);

		ExportsDirective exp = (ExportsDirective) stmts.get(1);
		checkSourceRange(exp, "exports pack11 to third, fourth;", content);
		checkSourceRange(exp.getName(), "pack11", content);
		List<Name> modules = exp.modules();
		assertTrue(modules.size() == 2);
		checkSourceRange(modules.get(0), "third", content);
		checkSourceRange(modules.get(1), "fourth", content);

		UsesDirective u = (UsesDirective) stmts.get(2);
		checkSourceRange(u, "uses NewType;", content);
		Name name = u.getName();
		checkSourceRange(name, "NewType", content);

		ProvidesDirective p = (ProvidesDirective) stmts.get(3);
		checkSourceRange(p, "provides pack22.I22 with pack11.packinternal.Z11;", content);
		name = p.getName();
		checkSourceRange(name, "pack22.I22", content);
		List<Name> impls = p.implementations();
		assertTrue(impls.size() > 0);
		name = impls.get(0);
		checkSourceRange(name, "pack11.packinternal.Z11", content);
	}

	public void testBug512023_0001() throws Exception {
		try {
			IJavaProject project1 = createJavaProject("ConverterTests9", new String[] {"src"}, new String[] {jcl9lib}, "bin", "9");
			project1.open(null);
			addClasspathEntry(project1, JavaCore.newContainerEntry(new Path("org.eclipse.jdt.MODULE_PATH")));
			String content = 
				"module first {\n" +
				"    requires second.third;\n" +
				"    exports pack1.X11 to org.eclipse.jdt;\n" +
				"}";
			createFile("/ConverterTests9/src/module-info.java",	content);
			createFolder("/ConverterTests9/src/pack1");
			createFile("/ConverterTests9/src/pack1/X11.java",
					"package pack1;\n" +
					"public class X11 {}\n");
			this.workingCopy = getWorkingCopy("/ConverterTests9/src/module-info.java", false);
			ASTNode node = buildAST(content, this.workingCopy, false);
			assertEquals("Not a compilation unit", ASTNode.COMPILATION_UNIT, node.getNodeType());
			CompilationUnit unit = (CompilationUnit) node;
			ModuleDeclaration moduleDecl = unit.getModule();
			assertFalse(moduleDecl.isOpen());
			checkSourceRange(moduleDecl, content, content);
			List<ModuleDirective> stmts = moduleDecl.moduleStatements();
			assertTrue(stmts.size() > 0);

			QualifiedName qName;
			RequiresDirective req = (RequiresDirective) stmts.get(0);
			qName = (QualifiedName) req.getName();
			checkSourceRange(qName, "second.third", content);
			checkSourceRange(qName.getName(), "third", content);
			checkSourceRange(qName.getQualifier(), "second", content);

			ExportsDirective exp = (ExportsDirective) stmts.get(1);
			checkSourceRange(exp, "exports pack1.X11 to org.eclipse.jdt;", content);
			qName = (QualifiedName) exp.getName();
			checkSourceRange(qName, "pack1.X11", content);
			checkSourceRange(qName.getName(), "X11", content);
			checkSourceRange(qName.getQualifier(), "pack1", content);

			List<Name> modules = exp.modules();
			qName = (QualifiedName) modules.get(0);
			checkSourceRange(qName, "org.eclipse.jdt", content);
			checkSourceRange(qName.getName(), "jdt", content);
			checkSourceRange(qName.getQualifier(), "org.eclipse", content);
		} finally {
			deleteProject("ConverterTests9");
		}
	}

	public void testBug514417() throws CoreException {
		if (!isJRE9) return;
		try {
			createJava9Project("Bug514417", new String[]{"src"});
			createFolder("/Bug514417/src/pack1");
			String content =  "package pack1;\n" +
					"import java.lang.String;\n" +
					"public class X { \n" +
					"	java.lang.String str = null;\n" +
					"}\n";
			createFile("/Bug514417/src/pack1/X.java", content);
			ICompilationUnit sourceUnit = getCompilationUnit("Bug514417" , "src", "pack1", "X.java"); //$NON-NLS-1$ //$NON-NLS-2$ //$NON-NLS-3$ //$NON-NLS-4$
			ASTNode unit = runConversion(this.ast.apiLevel(), sourceUnit, true);
			assertEquals("Not a compilation unit", ASTNode.COMPILATION_UNIT, unit.getNodeType());
			List imps = ((CompilationUnit) unit).imports();
			assertEquals("import missing", 1, imps.size());
			ImportDeclaration impo = (ImportDeclaration) imps.get(0);
			IBinding bind = impo.resolveBinding();
			assertNotNull("binding null", bind);
			IJavaElement element = bind.getJavaElement();
			assertNotNull(element);
			assertEquals("Incorrect element type", IJavaElement.TYPE, element.getElementType());
			IType type = (IType) element;
			assertEquals("Incorrect name", "java.lang.String", type.getFullyQualifiedName());
			element = element.getParent();
			assertNotNull(element);
			assertEquals("Incorrect element type", IJavaElement.CLASS_FILE, element.getElementType());
			element = element.getParent();
			assertNotNull(element);
			assertEquals("Incorrect element type", IJavaElement.PACKAGE_FRAGMENT, element.getElementType());
			element = element.getParent();
			assertNotNull(element);
			assertEquals("Incorrect element type", IJavaElement.PACKAGE_FRAGMENT_ROOT, element.getElementType());
			assertTrue("incorrect root type", (element instanceof JrtPackageFragmentRoot));
			JrtPackageFragmentRoot root = (JrtPackageFragmentRoot) element;
			assertEquals("incorrect module name", "java.base", root.getElementName());
		} finally {
			deleteProject("Bug514417");
		}
	}
	public void testBug516785_0001_since_9() throws Exception {
		this.workingCopies = new ICompilationUnit[1];
		String content =  "open module first {"
				+ "  requires one;\n"
				+ "  requires static two;\n"
				+ "  requires transitive three;\n"
				+ "  requires static transitive four;\n"
				+ "  requires transitive static five;\n"
				+ "}";
		this.workingCopies[0] = getWorkingCopy(
				"/Converter9/src/module-info.java", content);
		
		CompilationUnit unit = (CompilationUnit) runConversion(this.ast.apiLevel(), this.workingCopies[0], false/*no bindings*/);
		ModuleDeclaration moduleDecl = unit.getModule();
		
		assertTrue(moduleDecl.isOpen());
		checkSourceRange(moduleDecl, content, content);
		List<ModuleDirective> stmts = moduleDecl.moduleStatements();
		assertTrue(stmts.size() > 0);
		
		int count = 0;
		RequiresDirective req = (RequiresDirective) stmts.get(count++);
		checkSourceRange(req, "requires one;", content);

		req = (RequiresDirective) stmts.get(count++);
		checkSourceRange(req, "requires static two;", content);
		checkSourceRange((ASTNode) req.modifiers().get(0), "static", content);

		req = (RequiresDirective) stmts.get(count++);
		checkSourceRange(req, "requires transitive three;", content);
		checkSourceRange((ASTNode) req.modifiers().get(0), "transitive", content);

		req = (RequiresDirective) stmts.get(count++);
		checkSourceRange(req, "requires static transitive four;", content);
		checkSourceRange((ASTNode) req.modifiers().get(0), "static", content);
		checkSourceRange((ASTNode) req.modifiers().get(1), "transitive", content);

		req = (RequiresDirective) stmts.get(count++);
		checkSourceRange(req, "requires transitive static five;", content);
		checkSourceRange((ASTNode) req.modifiers().get(0), "transitive", content);
		checkSourceRange((ASTNode) req.modifiers().get(1), "static", content);
	}

	public void testBug515875_001() throws Exception {
		try {
			IJavaProject project1 = createJavaProject("ConverterTests9", new String[] {"src"}, new String[] {jcl9lib}, "bin", "9");
			project1.open(null);
			addClasspathEntry(project1, JavaCore.newContainerEntry(new Path("org.eclipse.jdt.MODULE_PATH")));
			String content = 
				"module first {\n" +
				"    requires transitive static second.third;\n" +
				"    exports pack1.X11 to org.eclipse.jdt;\n" +
				"}";
			createFile("/ConverterTests9/src/module-info.java",	content);
			createFolder("/ConverterTests9/src/pack1");
			createFile("/ConverterTests9/src/pack1/X11.java",
					"package pack1;\n" +
					"public class X11 {}\n");
			this.workingCopy = getWorkingCopy("/ConverterTests9/src/module-info.java", true);
			ASTNode node = buildAST(content, this.workingCopy, false);
			assertEquals("Not a compilation unit", ASTNode.COMPILATION_UNIT, node.getNodeType());
			CompilationUnit unit = (CompilationUnit) node;
			ModuleDeclaration moduleDecl = unit.getModule();
			checkSourceRange(moduleDecl, content, content);

			IModuleBinding moduleBinding = moduleDecl.resolveBinding();
			assertTrue("Module Binding null", moduleBinding != null);
			String name = moduleBinding.getName();
			assertTrue("Module Name null", name != null);
			assertTrue("Wrong Module Name", name.equals("first"));

			IJavaElement element = moduleBinding.getJavaElement();
			assertNotNull("Module Java Element Null", element);
			assertTrue(element instanceof SourceModule);
			SourceModule sModule = (SourceModule) element;
			assertTrue("Source module name incorrect", sModule.getElementName().equals("first"));

			String key = moduleBinding.getKey();
			assertTrue("Unique Key incorrecct", key.equals("\"first"));

		} finally {
			deleteProject("ConverterTests9");
		}
	}

	public void testBug515875_002() throws Exception {
		try {

			IJavaProject project1 = createJavaProject("ConverterTests9", new String[] {"src"}, new String[] {jcl9lib}, "bin", "9");
			project1.open(null);
			addClasspathEntry(project1, JavaCore.newContainerEntry(new Path("org.eclipse.jdt.MODULE_PATH")));
			String fileContent = 
				"module first {\n" +
				"    requires second;\n" +
				"	 uses pack22.I22;\n" + 
				"    provides pack22.I22 with pack1.X11;\n" +
				"}";
			createFile("/ConverterTests9/src/module-info.java",	fileContent);
			createFolder("/ConverterTests9/src/pack1");
			createFile("/ConverterTests9/src/pack1/X11.java",
					"package pack1;\n" +
					"public class X11 implements pack22.I22{}\n");

			IJavaProject project2 = createJavaProject("second", new String[] {"src"}, new String[] {jcl9lib}, "bin", "9");
			project2.open(null);
			addClasspathEntry(project2, JavaCore.newContainerEntry(new Path("org.eclipse.jdt.MODULE_PATH")));
			String secondFile = 
					"module second {\n" +
					"    exports pack22 to first;\n" +
					"}";
			createFile("/second/src/module-info.java",	secondFile);
			createFolder("/second/src/pack22");
			createFile("/second/src/pack22/I22.java",
					"package pack22;\n" +
					"public interface I22 {}\n");

			addClasspathEntry(project1, JavaCore.newProjectEntry(project2.getPath()));

			// workaround: I need a way to navigate from a source module to a binary module containing "uses" and "provides":
			IJavaProject project3 = createJavaProject("third", new String[] {"src"}, new String[] {jcl9lib}, "bin", "9");
			project3.open(null);
			addClasspathEntry(project3, JavaCore.newContainerEntry(new Path("org.eclipse.jdt.MODULE_PATH")));
			String thirdFile = 
					"module third {\n" +
					"    requires first;\n" +
					"}";
			createFile("/third/src/module-info.java",	thirdFile);
			addClasspathEntry(project3, JavaCore.newProjectEntry(project1.getPath()));
			//

			project1.close(); // sync
			project2.close();
			project3.close();
			project2.open(null);
			project1.open(null);
			project3.open(null);

			ICompilationUnit sourceUnit1 = getCompilationUnit("ConverterTests9" , "src", "", "module-info.java"); //$NON-NLS-1$ //$NON-NLS-2$ //$NON-NLS-3$ //$NON-NLS-4$
			ASTNode unit1 = runConversion(this.ast.apiLevel(), sourceUnit1, true);
			assertEquals("Not a compilation unit", ASTNode.COMPILATION_UNIT, unit1.getNodeType());
			ModuleDeclaration moduleDecl1 = ((CompilationUnit) unit1).getModule();
			checkSourceRange(moduleDecl1, fileContent, fileContent);

			IModuleBinding moduleBinding = moduleDecl1.resolveBinding();
			Name modName1 = moduleDecl1.getName();
			IBinding binding = modName1.resolveBinding();
			assertTrue("binding not a module binding", binding instanceof IModuleBinding);
			moduleBinding = (IModuleBinding) binding;

			assertModuleFirstDetails(moduleBinding);
			
			// indirectly fetch the binary version of "first" via "third":
			ICompilationUnit sourceUnit3 = getCompilationUnit("third" , "src", "", "module-info.java"); //$NON-NLS-1$ //$NON-NLS-2$ //$NON-NLS-3$ //$NON-NLS-4$
			ASTNode unit3 = runConversion(this.ast.apiLevel(), sourceUnit3, true);
			assertEquals("Not a compilation unit", ASTNode.COMPILATION_UNIT, unit3.getNodeType());
			ModuleDeclaration moduleDecl3 = ((CompilationUnit) unit3).getModule();
			IModuleBinding firstModAsBinary = moduleDecl3.resolveBinding().getRequiredModules()[1]; // skip java.base

			assertModuleFirstDetails(firstModAsBinary);
		
		} finally {
			deleteProject("ConverterTests9");
			deleteProject("second");
			deleteProject("third");
		}
	}

	private void assertModuleFirstDetails(IModuleBinding moduleBinding) {
		assertTrue("Module Binding null", moduleBinding != null);
		String name = moduleBinding.getName();
		assertTrue("Module Name null", name != null);
		assertTrue("Wrong Module Name", name.equals("first"));
		
		assertTrue("Module Binding null", moduleBinding != null);
		name = moduleBinding.getName();
		assertTrue("Module Name null", name != null);
		assertTrue("Wrong Module Name", name.equals("first"));

		IModuleBinding[] reqs = moduleBinding.getRequiredModules();
		assertTrue("Null requires", reqs != null);
		assertTrue("incorrect number of requires modules", reqs.length == 2);
		assertTrue("incorrect name for requires modules", reqs[0].getName().equals("java.base"));
		assertTrue("incorrect name for requires modules", reqs[1].getName().equals("second"));

		IPackageBinding[] secPacks = reqs[1].getExportedPackages();
		assertTrue("Packages Exported in second module null", secPacks != null);
		assertTrue("Incorrect number of exported packages in second module", secPacks.length == 1);
		IPackageBinding pack22 = secPacks[0];
		assertTrue("Incorrect Package", pack22.getName().equals("pack22"));

		ITypeBinding[] uses = moduleBinding.getUses();
		assertTrue("uses null", uses != null);
		assertTrue("Incorrect number of uses", uses.length == 1);
		assertTrue("Incorrect uses", uses[0].getQualifiedName().equals("pack22.I22"));

		ITypeBinding[] services = moduleBinding.getServices();
		assertTrue("services null", services != null);
		assertTrue("Incorrect number of services", services.length == 1);
		for (ITypeBinding s : services) {
			assertTrue("Incorrect service", s.getQualifiedName().equals("pack22.I22"));
			ITypeBinding[] implementations = moduleBinding.getImplementations(s);
			assertTrue("implementations null", implementations != null);
			assertTrue("Incorrect number of implementations", implementations.length == 1);
			assertTrue("Incorrect implementation", implementations[0].getQualifiedName().equals("pack1.X11"));
		}
	}

	public void testBug515875_003() throws Exception {
		try {

			IJavaProject project1 = createJavaProject("ConverterTests9", new String[] {"src"}, new String[] {jcl9lib}, "bin", "9");
			project1.open(null);
			addClasspathEntry(project1, JavaCore.newContainerEntry(new Path("org.eclipse.jdt.MODULE_PATH")));
			String fileContent = 
				"module first {\n" +
				"    requires second;\n" +
				"    provides pack22.I22 with pack1.X11;\n" +
				"}";
			createFile("/ConverterTests9/src/module-info.java",	fileContent);
			createFolder("/ConverterTests9/src/pack1");
			createFile("/ConverterTests9/src/pack1/X11.java",
					"package pack1;\n" +
					"public class X11 implements pack22.I22{}\n");

			IJavaProject project2 = createJavaProject("second", new String[] {"src"}, new String[] {jcl9lib}, "bin", "9");
			project2.open(null);
			addClasspathEntry(project2, JavaCore.newContainerEntry(new Path("org.eclipse.jdt.MODULE_PATH")));
			String secondFile = 
					"module second {\n" +
					"    exports pack22 to first;\n" +
					"}";
			createFile("/second/src/module-info.java",	secondFile);
			createFolder("/second/src/pack22");
			createFile("/second/src/pack22/I22.java",
					"package pack22;\n" +
					"public interface I22 {}\n");

			addClasspathEntry(project1, JavaCore.newProjectEntry(project2.getPath()));
			project1.close(); // sync
			project2.close();
			project2.open(null);
			project1.open(null);

			ICompilationUnit sourceUnit1 = getCompilationUnit("ConverterTests9" , "src", "", "module-info.java"); //$NON-NLS-1$ //$NON-NLS-2$ //$NON-NLS-3$ //$NON-NLS-4$
			ASTNode unit1 = runConversion(this.ast.apiLevel(), sourceUnit1, true);
			assertEquals("Not a compilation unit", ASTNode.COMPILATION_UNIT, unit1.getNodeType());
			ModuleDeclaration moduleDecl1 = ((CompilationUnit) unit1).getModule();
			checkSourceRange(moduleDecl1, fileContent, fileContent);

			RequiresDirective req = (RequiresDirective) moduleDecl1.moduleStatements().get(0);
			Name reqModule = req.getName();
			IModuleBinding moduleBinding = (IModuleBinding) reqModule.resolveBinding();
			assertTrue("Module Binding null", moduleBinding != null);
			String name = moduleBinding.getName();
			assertTrue("Module Name null", name != null);
			assertTrue("Wrong Module Name", name.equals("second"));
		}
		finally {
			deleteProject("ConverterTests9");
			deleteProject("second");
		}
	}

	public void testBug515875_004() throws Exception {
		try {

			IJavaProject project1 = createJavaProject("ConverterTests9", new String[] {"src"}, new String[] {jcl9lib}, "bin", "9");
			project1.open(null);
			addClasspathEntry(project1, JavaCore.newContainerEntry(new Path("org.eclipse.jdt.MODULE_PATH")));
			String fileContent = 
				"open module first {\n" +
				"    requires second;\n" +
				"    provides pack22.I22 with pack1.X11;\n" +
				"}";
			createFile("/ConverterTests9/src/module-info.java",	fileContent);
			createFolder("/ConverterTests9/src/pack1");
			createFile("/ConverterTests9/src/pack1/X11.java",
					"package pack1;\n" +
					"public class X11 implements pack22.I22{}\n");

			IJavaProject project2 = createJavaProject("second", new String[] {"src"}, new String[] {jcl9lib}, "bin", "9");
			project2.open(null);
			addClasspathEntry(project2, JavaCore.newContainerEntry(new Path("org.eclipse.jdt.MODULE_PATH")));
			String secondFile = 
					"open module second {\n" +
					"    exports pack22 to first;\n" +
					"}";
			createFile("/second/src/module-info.java",	secondFile);
			createFolder("/second/src/pack22");
			createFile("/second/src/pack22/I22.java",
					"package pack22;\n" +
					"public interface I22 {}\n");

			addClasspathEntry(project1, JavaCore.newProjectEntry(project2.getPath()));
			project1.close(); // sync
			project2.close();
			project2.open(null);
			project1.open(null);

			ICompilationUnit sourceUnit1 = getCompilationUnit("ConverterTests9" , "src", "", "module-info.java"); //$NON-NLS-1$ //$NON-NLS-2$ //$NON-NLS-3$ //$NON-NLS-4$
			ASTNode unit1 = runConversion(this.ast.apiLevel(), sourceUnit1, true);
			assertEquals("Not a compilation unit", ASTNode.COMPILATION_UNIT, unit1.getNodeType());
			ModuleDeclaration moduleDecl1 = ((CompilationUnit) unit1).getModule();
			checkSourceRange(moduleDecl1, fileContent, fileContent);
			
			Name name = moduleDecl1.getName();
			IModuleBinding moduleBinding = (IModuleBinding) name.resolveBinding();
			assertTrue("Module Binding null", moduleBinding != null);
			assertTrue("Module not open", moduleBinding.isOpen());

			RequiresDirective req = (RequiresDirective) moduleDecl1.moduleStatements().get(0);
			name = req.getName();
			moduleBinding = (IModuleBinding) name.resolveBinding();
			assertTrue("Module Binding null", moduleBinding != null);
			String moduleName = moduleBinding.getName();
			assertTrue("Module Name null", moduleName != null);
			assertTrue("Wrong Module Name", moduleName.equals("second"));
			assertTrue("Module not open", moduleBinding.isOpen());
		}
		finally {
			deleteProject("ConverterTests9");
			deleteProject("second");
		}
	}
	public void testBug515875_005() throws Exception {
		try {

			IJavaProject project1 = createJavaProject("ConverterTests9", new String[] {"src"}, new String[] {jcl9lib}, "bin", "9");
			project1.open(null);
			addClasspathEntry(project1, JavaCore.newContainerEntry(new Path("org.eclipse.jdt.MODULE_PATH")));
			String fileContent =
				"module first {\n" +
				"    requires second;\n" +
				"    exports pack1 to test;\n" +
				"    opens pack1 to test;\n" +
				"    provides pack22.I22 with pack1.X11, pack1.X12;\n" +
				"}";
			createFile("/ConverterTests9/src/module-info.java",	fileContent);
			createFolder("/ConverterTests9/src/pack1");
			createFile("/ConverterTests9/src/pack1/X11.java",
					"package pack1;\n" +
					"public class X11 implements pack22.I22{}\n");
			createFile("/ConverterTests9/src/pack1/X12.java",
					"package pack1;\n" +
					"public class X12 implements pack22.I22{}\n");

			IJavaProject project2 = createJavaProject("second", new String[] {"src"}, new String[] {jcl9lib}, "bin", "9");
			project2.open(null);
			addClasspathEntry(project2, JavaCore.newContainerEntry(new Path("org.eclipse.jdt.MODULE_PATH")));
			String secondFile =
					"module second {\n" +
					"    exports pack22 to first;\n" +
					"}";
			createFile("/second/src/module-info.java",	secondFile);
			createFolder("/second/src/pack22");
			createFile("/second/src/pack22/I22.java",
					"package pack22;\n" +
					"public interface I22 {}\n");

			addClasspathEntry(project1, JavaCore.newProjectEntry(project2.getPath()));
			project1.close(); // sync
			project2.close();
			project2.open(null);
			project1.open(null);

			ICompilationUnit sourceUnit1 = getCompilationUnit("ConverterTests9" , "src", "", "module-info.java"); //$NON-NLS-1$ //$NON-NLS-2$ //$NON-NLS-3$ //$NON-NLS-4$
			ASTNode unit1 = runConversion(this.ast.apiLevel(), sourceUnit1, true);
			assertEquals("Not a compilation unit", ASTNode.COMPILATION_UNIT, unit1.getNodeType());
			ModuleDeclaration moduleDecl1 = ((CompilationUnit) unit1).getModule();
			checkSourceRange(moduleDecl1, fileContent, fileContent);

			IModuleBinding moduleBinding = moduleDecl1.resolveBinding();
			assertTrue("Module Binding null", moduleBinding != null);
			String name = moduleBinding.getName();
			assertTrue("Module Name null", name != null);
			assertTrue("Wrong Module Name", name.equals("first"));

			IPackageBinding[] exports = moduleBinding.getExportedPackages();
			assertTrue("Incorrect number of exports", exports.length == 1);
			IPackageBinding e = exports[0];
			assertTrue("Incorrect Export", e.getKey().equals("pack1"));
			String[] targets = moduleBinding.getExportedTo(e);
			assertTrue("Incorrect number of targets", targets.length == 1);
			assertTrue("Incorrect Target", targets[0].equals("test"));

			IPackageBinding[] opens = moduleBinding.getOpenedPackages();
			assertTrue("Incorrect number of opens", opens.length == 1);
			e = opens[0];
			assertTrue("Incorrect Opens", e.getKey().equals("pack1"));
			targets = moduleBinding.getOpenedTo(e);
			assertTrue("Incorrect number of targets", targets.length == 1);
			assertTrue("Incorrect Target", targets[0].equals("test"));

			ITypeBinding[] services = moduleBinding.getServices();
			assertTrue("services null", services != null);
			assertTrue("Incorrect number of services", services.length == 1);
			for (ITypeBinding s : services) {
				assertTrue("Incorrect service", s.getQualifiedName().equals("pack22.I22"));
				ITypeBinding[] implementations = moduleBinding.getImplementations(s);
				assertTrue("implementations null", implementations != null);
				assertTrue("Incorrect number of implementations", implementations.length == 2);
				assertTrue("Incorrect implementation", implementations[0].getQualifiedName().equals("pack1.X11"));
				assertTrue("Incorrect implementation", implementations[1].getQualifiedName().equals("pack1.X12"));
			}
		}
		finally {
			deleteProject("ConverterTests9");
			deleteProject("second");
		}
	}

	public void testBug518843_001() throws Exception {
		this.workingCopies = new ICompilationUnit[1];
		String content =  "module first {"
				+ "  exports pack11.module to third, fourth;\n"
				+ "}";
		this.workingCopies[0] = getWorkingCopy("/Converter9/src/module-info.java", content);

		CompilationUnit unit = (CompilationUnit) runConversion(this.ast.apiLevel(), this.workingCopies[0], false/*no bindings*/);
		ModuleDeclaration moduleDecl = unit.getModule();
		checkSourceRange(moduleDecl, content, content);
	}
	public void testBug519310_001() throws Exception {
		this.workingCopies = new ICompilationUnit[1];
		String content =  "package p;\n"
				+ "  public interface I1 {\n"
				+ "  private void foo() {}\n"
				+ "}";
		this.workingCopies[0] = getWorkingCopy("/Converter9/src/p/I1.java", content);

		CompilationUnit unit = (CompilationUnit) runConversion(this.ast.apiLevel(), this.workingCopies[0], false/*no bindings*/);
		AbstractTypeDeclaration typeDeclaration = (AbstractTypeDeclaration) unit.types().get(0);
		MethodDeclaration method = (MethodDeclaration) typeDeclaration.bodyDeclarations().get(0);
		assertTrue("Method Malformed", (method.getFlags() & ASTNode.MALFORMED) == 0);
	}

	public void testResolveSourceModule1() throws Exception {
		IJavaProject project1 = null;
		try {
			project1 = createJavaProject("ConverterTests9", new String[] {"src"}, new String[] {jcl9lib}, "bin", "9");
			project1.open(null);
			String fileContent = 
				"open module first.module {\n" +
				"}";
			createFile("/ConverterTests9/src/module-info.java",	fileContent);
	
			IModuleDescription firstModule = project1.findModule("first.module", null);
			IJavaElement[] elements = new IJavaElement[] {
					firstModule,
				};
			ASTParser parser = ASTParser.newParser(this.ast.apiLevel());
			parser.setProject(project1);
			IBinding[] bindings = parser.createBindings(elements, null);
			assertBindingsEqual(
				"\"first.module",
				bindings);
			String key = bindings[0].getKey();
			IJavaElement element = project1.findElement(key, this.wcOwner);
			assertEquals("should be the same module", firstModule, element);
		} finally {
			if (project1 != null)
				deleteProject(project1);
		}
	}

	public void testResolveBinaryModule1() throws Exception {
		IJavaProject project1 = null;
		IJavaProject project2 = null;
		try {
			project1 = createJavaProject("ConverterTests9", new String[] {"src"}, new String[] {jcl9lib}, "bin", "9");
			project1.open(null);
			String fileContent = 
				"module first.module { }";
			createFile("/ConverterTests9/src/module-info.java",	fileContent);
			
			project1.getProject().build(IncrementalProjectBuilder.FULL_BUILD, null);
	
			project2 = createJavaProject("second", new String[] {"src"}, new String[] {jcl9lib}, "bin", "9");
			addClasspathEntry(project2, JavaCore.newLibraryEntry(new Path("/ConverterTests9/bin"), null, null, null, 
					new IClasspathAttribute[] { JavaCore.newClasspathAttribute(IClasspathAttribute.MODULE, "true") }, false));		
			project2.open(null);
	
			IModuleDescription firstModule = null;
			for (IPackageFragmentRoot root : project2.getPackageFragmentRoots()) {
				IModuleDescription module = root.getModuleDescription();
				if (module != null && module.getElementName().equals("first.module")) {
					assertTrue("should be in modular class file", module.getParent() instanceof IModularClassFile);
					firstModule = module;
					break;
				}
			}
			assertNotNull("finding first.module", firstModule);
			assertEquals("same as through find", firstModule, project2.findModule("first.module", this.wcOwner));
			IJavaElement[] elements = new IJavaElement[] {
					firstModule,
				};
			ASTParser parser = ASTParser.newParser(this.ast.apiLevel());
			parser.setProject(project2);
			IBinding[] bindings = parser.createBindings(elements, null);
			assertBindingsEqual(
				"\"first.module",
				bindings);
			String key = bindings[0].getKey();
			IJavaElement element = project2.findElement(key, this.wcOwner);
			assertEquals("should be the same module", firstModule, element);
		} finally {
			if (project1 != null)
				deleteProject(project1);
			if (project2 != null)
				deleteProject(project2);
		}
	}
<<<<<<< HEAD
	public void testBug526534_0001() throws JavaModelException {
		this.workingCopies = new ICompilationUnit[1];
		String content =  "public module first {}";
		this.workingCopies[0] = getWorkingCopy("/Converter9/src/module-info.java", content);

		try {
			CompilationUnit unit = (CompilationUnit) runConversion(AST_INTERNAL_JLS9, this.workingCopies[0], false/*no bindings*/);
			ModuleDeclaration moduleDecl = unit.getModule();
			assertFalse(moduleDecl.isOpen());
		} catch (ClassCastException e) {
			assertFalse(true);
		}
	}
	public void testBug526534_0002() throws JavaModelException {
		this.workingCopies = new ICompilationUnit[1];
		String content =  "public open module first {}";
		this.workingCopies[0] = getWorkingCopy("/Converter9/src/module-info.java", content);

		try {
			CompilationUnit unit = (CompilationUnit) runConversion(AST_INTERNAL_JLS9, this.workingCopies[0], false/*no bindings*/);
			ModuleDeclaration moduleDecl = unit.getModule();
			assertTrue(moduleDecl.isOpen());
		} catch (ClassCastException e) {
			assertFalse(true);
		}
	}

	public void testBug519493_001() throws Exception {
		try {

			IJavaProject project1 = createJavaProject("ConverterTests9", new String[] {"src"}, new String[] {jcl9lib}, "bin", "9");
			project1.open(null);
			String fileContent =
				"module first {\n" +
				"    exports pack1;\n" +
				"}";
			createFile("/ConverterTests9/src/module-info.java",	fileContent);
			createFolder("/ConverterTests9/src/pack1");
			createFile("/ConverterTests9/src/pack1/X.java",
					"package pack1;\n" +
					"public class X{}\n");

			project1.close(); // sync
			project1.open(null);

			ICompilationUnit sourceUnit1 = getCompilationUnit("ConverterTests9" , "src", "pack1", "X.java"); //$NON-NLS-1$ //$NON-NLS-2$ //$NON-NLS-3$ //$NON-NLS-4$
			ASTNode unit1 = runConversion(AST_INTERNAL_JLS9, sourceUnit1, true);
			assertEquals("Not a compilation unit", ASTNode.COMPILATION_UNIT, unit1.getNodeType());
			TypeDeclaration typedeclaration = (TypeDeclaration) getASTNode((CompilationUnit) unit1, 0);
			ITypeBinding typeBinding = typedeclaration.resolveBinding();
			IModuleBinding moduleBinding = typeBinding.getModule();
			assertTrue("Module binding null", moduleBinding != null);
			String moduleName = moduleBinding.getName();
			assertTrue("null module name", moduleName != null);
			assertTrue("wrong module name", moduleName.equals("first"));
		}
		finally {
			deleteProject("ConverterTests9");
		}
	}
	public void testBug519493_002() throws Exception {
		try {

			IJavaProject project1 = createJavaProject("ConverterTests9", new String[] {"src"}, new String[] {jcl9lib}, "bin", "9");
			project1.open(null);
			String fileContent =
				"module first {\n" +
				"    exports pack1;\n" +
				"}";
			createFile("/ConverterTests9/src/module-info.java",	fileContent);
			createFolder("/ConverterTests9/src/pack1");
			createFile("/ConverterTests9/src/pack1/X.java",
					"package pack1;\n" +
					"public class X<T>{}\n");

			project1.close(); // sync
			project1.open(null);

			ICompilationUnit sourceUnit1 = getCompilationUnit("ConverterTests9" , "src", "pack1", "X.java"); //$NON-NLS-1$ //$NON-NLS-2$ //$NON-NLS-3$ //$NON-NLS-4$
			ASTNode unit1 = runConversion(AST_INTERNAL_JLS9, sourceUnit1, true);
			assertEquals("Not a compilation unit", ASTNode.COMPILATION_UNIT, unit1.getNodeType());
			TypeDeclaration typedeclaration = (TypeDeclaration) getASTNode((CompilationUnit) unit1, 0);
			TypeParameter typeParameter = (TypeParameter) typedeclaration.typeParameters().get(0);
			ITypeBinding typeBinding = typeParameter.resolveBinding();
			IModuleBinding moduleBinding = typeBinding.getModule();
			assertTrue("Module binding non-null", moduleBinding == null);
		}
		finally {
			deleteProject("ConverterTests9");
		}
	}
	public void testBug519493_003() throws Exception {
		try {

			IJavaProject project1 = createJavaProject("ConverterTests9", new String[] {"src"}, new String[] {jcl9lib}, "bin", "9");
			project1.open(null);
			String fileContent =
				"module first {\n" +
				"    exports pack1;\n" +
				"}";
			createFile("/ConverterTests9/src/module-info.java",	fileContent);
			createFolder("/ConverterTests9/src/pack1");
			createFile("/ConverterTests9/src/pack1/X.java",
					"package pack1;\n" +
					"public class X{\n" +
					"    public class Y{}\n" +
					"}\n");

			project1.close(); // sync
			project1.open(null);

			ICompilationUnit sourceUnit1 = getCompilationUnit("ConverterTests9" , "src", "pack1", "X.java"); //$NON-NLS-1$ //$NON-NLS-2$ //$NON-NLS-3$ //$NON-NLS-4$
			ASTNode unit1 = runConversion(AST_INTERNAL_JLS9, sourceUnit1, true);
			assertEquals("Not a compilation unit", ASTNode.COMPILATION_UNIT, unit1.getNodeType());
			TypeDeclaration typedeclaration = (TypeDeclaration) getASTNode((CompilationUnit) unit1, 0);
			typedeclaration = typedeclaration.getTypes()[0];
			ITypeBinding typeBinding = typedeclaration.resolveBinding();
			IModuleBinding moduleBinding = typeBinding.getModule();
			assertTrue("Module binding null", moduleBinding != null);
			String moduleName = moduleBinding.getName();
			assertTrue("null module name", moduleName != null);
			assertTrue("wrong module name", moduleName.equals("first"));
		}
		finally {
			deleteProject("ConverterTests9");
		}
	}
	public void testBug519493_004() throws Exception {
		try {

			IJavaProject project1 = createJavaProject("ConverterTests9", new String[] {"src"}, new String[] {jcl9lib}, "bin", "9");
			project1.open(null);
			String fileContent =
				"module first {\n" +
				"}";
			createFile("/ConverterTests9/src/module-info.java",	fileContent);
			createFile("/ConverterTests9/src/X.java",
					"public class X{}\n");

			project1.close(); // sync
			project1.open(null);

			ICompilationUnit sourceUnit1 = getCompilationUnit("ConverterTests9" , "src", "", "X.java"); //$NON-NLS-1$ //$NON-NLS-2$ //$NON-NLS-3$ //$NON-NLS-4$
			ASTNode unit1 = runConversion(AST_INTERNAL_JLS9, sourceUnit1, true);
			assertEquals("Not a compilation unit", ASTNode.COMPILATION_UNIT, unit1.getNodeType());
			TypeDeclaration typedeclaration = (TypeDeclaration) getASTNode((CompilationUnit) unit1, 0);
			ITypeBinding typeBinding = typedeclaration.resolveBinding();
			IModuleBinding moduleBinding = typeBinding.getModule();
			assertTrue("Module binding null", moduleBinding != null);
			String moduleName = moduleBinding.getName();
			assertTrue("null module name", moduleName != null);
			assertTrue("wrong module name", moduleName.equals("first"));
		}
		finally {
			deleteProject("ConverterTests9");
		}
	}
	public void testBug519493_005() throws Exception {
		try {

			IJavaProject project1 = createJavaProject("ConverterTests9", new String[] {"src"}, new String[] {jcl9lib}, "bin", "9");
			project1.open(null);
			createFile("/ConverterTests9/src/X.java",
					"public class X{}\n");

			project1.close(); // sync
			project1.open(null);

			ICompilationUnit sourceUnit1 = getCompilationUnit("ConverterTests9" , "src", "", "X.java"); //$NON-NLS-1$ //$NON-NLS-2$ //$NON-NLS-3$ //$NON-NLS-4$
			ASTNode unit1 = runConversion(AST_INTERNAL_JLS9, sourceUnit1, true);
			assertEquals("Not a compilation unit", ASTNode.COMPILATION_UNIT, unit1.getNodeType());
			TypeDeclaration typedeclaration = (TypeDeclaration) getASTNode((CompilationUnit) unit1, 0);
			ITypeBinding typeBinding = typedeclaration.resolveBinding();
			IModuleBinding moduleBinding = typeBinding.getModule();
			assertTrue("Module binding null", moduleBinding != null);
			String moduleName = moduleBinding.getName();
			assertTrue("null module name", moduleName != null);
			assertTrue("wrong module name", moduleName.equals(""));
		}
		finally {
			deleteProject("ConverterTests9");
		}
	}
	public void testBug519493_006() throws Exception {
		try {

			IJavaProject project1 = createJavaProject("ConverterTests9", new String[] {"src"}, new String[] {jcl9lib}, "bin", "9");
			project1.open(null);
			String fileContent =
				"module first {\n" +
				"}";
			createFile("/ConverterTests9/src/module-info.java",	fileContent);
			createFolder("/ConverterTests9/src/pack1");
			createFile("/ConverterTests9/src/pack1/X.java",
					"package pack1;\n" +
					"public class X{\n" +
					"    public class Y{}\n" +
					"}\n");

			project1.close(); // sync
			project1.open(null);

			ICompilationUnit sourceUnit1 = getCompilationUnit("ConverterTests9" , "src", "pack1", "X.java"); //$NON-NLS-1$ //$NON-NLS-2$ //$NON-NLS-3$ //$NON-NLS-4$
			ASTNode unit1 = runConversion(AST_INTERNAL_JLS9, sourceUnit1, true);
			assertEquals("Not a compilation unit", ASTNode.COMPILATION_UNIT, unit1.getNodeType());
			PackageDeclaration packageDeclaration  = ((CompilationUnit) unit1).getPackage();
			IPackageBinding packageBinding = packageDeclaration.resolveBinding();
			IModuleBinding moduleBinding = packageBinding.getModule();
			assertTrue("Module binding null", moduleBinding != null);
			String moduleName = moduleBinding.getName();
			assertTrue("null module name", moduleName != null);
			assertTrue("wrong module name", moduleName.equals("first"));
		}
		finally {
			deleteProject("ConverterTests9");
		}
	}
=======
>>>>>>> a286dada
	public void testBug519884_001() throws Exception {
		try {

			IJavaProject project1 = createJavaProject("ConverterTests9", new String[] {"src"}, new String[] {jcl9lib}, "bin", "9");
			project1.open(null);
			String fileContent =
				"module first {\n" +
				"}";
			createFile("/ConverterTests9/src/module-info.java",	fileContent);
			createFolder("/ConverterTests9/src/pack");
			createFile("/ConverterTests9/src/pack/X.java",
					"package pack;\n" +
					"import java.MyObject;\n" +
					"public class X{}");

			project1.close(); // sync
			project1.open(null);

			ICompilationUnit sourceUnit1 = getCompilationUnit("ConverterTests9" , "src", "pack", "X.java"); //$NON-NLS-1$ //$NON-NLS-2$ //$NON-NLS-3$ //$NON-NLS-4$
<<<<<<< HEAD
			ASTNode unit1 = runConversion(AST_INTERNAL_JLS9, sourceUnit1, true);
=======
			ASTNode unit1 = runConversion(this.ast.apiLevel(), sourceUnit1, true);
>>>>>>> a286dada
			assertEquals("Not a compilation unit", ASTNode.COMPILATION_UNIT, unit1.getNodeType());
			CompilationUnit cu = (CompilationUnit) unit1;
			ImportDeclaration importDeclaration = (ImportDeclaration) cu.imports().get(0);
			QualifiedName qName = (QualifiedName) importDeclaration.getName();
			Name name = qName.getQualifier();
			IBinding binding = name.resolveBinding();
			if (binding != null) {
				assertTrue("Not PackageBinding", binding instanceof IPackageBinding);
				IPackageBinding packageBinding = (IPackageBinding) binding;
				IJavaElement element = packageBinding.getJavaElement();
<<<<<<< HEAD
				assertTrue("element non null", element == null);
=======
				assertTrue("element null", element != null);
>>>>>>> a286dada
			}
		} catch (NullPointerException e) {
			e.printStackTrace();
			assertFalse("Failed", true);
		} finally {
			deleteProject("ConverterTests9");
		}
	}
<<<<<<< HEAD
	public void testBug527749_001() throws Exception {
		try {

			IJavaProject project1 = createJavaProject("ConverterTests9", new String[] {"src"}, new String[] {jcl9lib}, "bin", "9");
			project1.open(null);
			addClasspathEntry(project1, JavaCore.newContainerEntry(new Path("org.eclipse.jdt.MODULE_PATH")));
			String fileContent =
				"module first {\n" +
				"    requires second;\n" +
				"    exports pack1 to test;\n" +
				"    opens pack1 to test;\n" +
				"    provides pack22.I22 with pack1.X11, pack1.X12;\n" +
				"}";
			createFile("/ConverterTests9/src/module-info.java",	fileContent);
			createFolder("/ConverterTests9/src/pack1");
			createFile("/ConverterTests9/src/pack1/X11.java",
					"package pack1;\n" +
					"public class X11 implements pack22.I22{}\n");
			createFile("/ConverterTests9/src/pack1/X12.java",
					"package pack1;\n" +
					"public class X12 implements pack22.I22{}\n");

			IJavaProject project2 = createJavaProject("second", new String[] {"src"}, new String[] {jcl9lib}, "bin", "9");
			project2.open(null);
			addClasspathEntry(project2, JavaCore.newContainerEntry(new Path("org.eclipse.jdt.MODULE_PATH")));
			String secondFile =
					"module second {\n" +
					"    exports pack22 to first;\n" +
					"}";
			createFile("/second/src/module-info.java",	secondFile);
			createFolder("/second/src/pack22");
			createFile("/second/src/pack22/I22.java",
					"package pack22;\n" +
					"public interface I22 {}\n");

			addClasspathEntry(project1, JavaCore.newProjectEntry(project2.getPath()));
			project1.close(); // sync
			project2.close();
			project2.open(null);
			project1.open(null);

			ICompilationUnit sourceUnit1 = getCompilationUnit("ConverterTests9" , "src", "", "module-info.java"); //$NON-NLS-1$ //$NON-NLS-2$ //$NON-NLS-3$ //$NON-NLS-4$
			ASTNode unit1 = runConversion(AST_INTERNAL_JLS9, sourceUnit1, true);
			assertEquals("Not a compilation unit", ASTNode.COMPILATION_UNIT, unit1.getNodeType());
			ModuleDeclaration moduleDecl1 = ((CompilationUnit) unit1).getModule();
			checkSourceRange(moduleDecl1, fileContent, fileContent);

			IModuleBinding moduleBinding = moduleDecl1.resolveBinding();
			assertTrue("Module Binding null", moduleBinding != null);
			String name = moduleBinding.getName();
			assertTrue("Module Name null", name != null);
			assertTrue("Wrong Module Name", name.equals("first"));

			ProvidesDirective providesDirective = (ProvidesDirective) moduleDecl1.moduleStatements().get(3);
			List<Name> impls = providesDirective.implementations();
			for (Name name1 : impls) {
				IBinding binding = name1.resolveBinding();
				assertNotNull(binding);
				assertTrue("wrong binding", binding.getJavaElement().getElementName().startsWith("X"));
			}
		}
		finally {
			deleteProject("ConverterTests9");
			deleteProject("second");
		}
	}
	// 
	public void testBug518794_001() throws Exception {
		try {

			IJavaProject project1 = createJavaProject("ConverterTests9", new String[] {"src"}, new String[] {jcl9lib}, "bin", "9");
			project1.open(null);
			addClasspathEntry(project1, JavaCore.newContainerEntry(new Path("org.eclipse.jdt.MODULE_PATH")));
			String fileContent =
				"module first {\n" +
				"    requires second;\n" +
				"    exports pack1 to test;\n" +
				"    opens pack1 to test;\n" +
				"    provides pack22.I22 with pack1.X12, pack1.X11;\n" +
				"}";
			createFile("/ConverterTests9/src/module-info.java",	fileContent);
			createFolder("/ConverterTests9/src/pack1");
			createFile("/ConverterTests9/src/pack1/X11.java",
					"package pack1;\n" +
					"public class X11 implements pack22.I22{}\n");
			createFile("/ConverterTests9/src/pack1/X12.java",
					"package pack1;\n" +
					"public class X12 implements pack22.I22{}\n");

			IJavaProject project2 = createJavaProject("second", new String[] {"src"}, new String[] {jcl9lib}, "bin", "9");
			project2.open(null);
			addClasspathEntry(project2, JavaCore.newContainerEntry(new Path("org.eclipse.jdt.MODULE_PATH")));
			String secondFile =
					"module second {\n" +
					"    exports pack22 to first;\n" +
					"}";
			createFile("/second/src/module-info.java",	secondFile);
			createFolder("/second/src/pack22");
			createFile("/second/src/pack22/I22.java",
					"package pack22;\n" +
					"public interface I22 {}\n");

			addClasspathEntry(project1, JavaCore.newProjectEntry(project2.getPath()));
			project1.close(); // sync
			project2.close();
			project2.open(null);
			project1.open(null);

			ICompilationUnit sourceUnit1 = getCompilationUnit("ConverterTests9" , "src", "", "module-info.java"); //$NON-NLS-1$ //$NON-NLS-2$ //$NON-NLS-3$ //$NON-NLS-4$
			ASTNode unit1 = runConversion(AST_INTERNAL_JLS9, sourceUnit1, true);
			assertEquals("Not a compilation unit", ASTNode.COMPILATION_UNIT, unit1.getNodeType());
			ModuleDeclaration moduleDecl1 = ((CompilationUnit) unit1).getModule();
			checkSourceRange(moduleDecl1, fileContent, fileContent);

			IModuleBinding moduleBinding = moduleDecl1.resolveBinding();
			assertTrue("Module Binding null", moduleBinding != null);
			String name = moduleBinding.getName();
			assertTrue("Module Name null", name != null);
			assertTrue("Wrong Module Name", name.equals("first"));

			ITypeBinding[] services = moduleBinding.getServices();
			assertTrue("services null", services != null);
			assertTrue("Incorrect number of services", services.length == 1);
			for (ITypeBinding s : services) {
				assertTrue("Incorrect service", s.getQualifiedName().equals("pack22.I22"));
				ITypeBinding[] implementations = moduleBinding.getImplementations(s);
				assertTrue("implementations null", implementations != null);
				assertTrue("Incorrect number of implementations", implementations.length == 2);
				assertTrue("Incorrect implementation", implementations[0].getQualifiedName().equals("pack1.X12"));
				assertTrue("Incorrect implementation", implementations[1].getQualifiedName().equals("pack1.X11"));
			}
		}
		finally {
			deleteProject("ConverterTests9");
			deleteProject("second");
		}
	}
	public void testBug518794_002() throws Exception {
		try {
=======
>>>>>>> a286dada

			IJavaProject project1 = createJavaProject("ConverterTests9", new String[] {"src"}, new String[] {jcl9lib}, "bin", "9");
			project1.open(null);
			addClasspathEntry(project1, JavaCore.newContainerEntry(new Path("org.eclipse.jdt.MODULE_PATH")));
			String fileContent =
				"module first {\n" +
				"    requires second;\n" +
				"    exports pack1 to test;\n" +
				"    opens pack1 to test;\n" +
				"    provides pack22.I22 with pack3.Z, pack1.X11;\n" +
				"}";
			createFile("/ConverterTests9/src/module-info.java",	fileContent);
			createFolder("/ConverterTests9/src/pack1");
			createFile("/ConverterTests9/src/pack1/X11.java",
					"package pack1;\n" +
					"public class X11 implements pack22.I22{}\n");
			createFile("/ConverterTests9/src/pack1/X12.java",
					"package pack1;\n" +
					"public class X12 implements pack22.I22{}\n");
			createFolder("/ConverterTests9/src/pack3");
			createFile("/ConverterTests9/src/pack3/Z.java",
					"package pack3;\n" +
					"public class Z implements pack22.I22{}\n");

			IJavaProject project2 = createJavaProject("second", new String[] {"src"}, new String[] {jcl9lib}, "bin", "9");
			project2.open(null);
			addClasspathEntry(project2, JavaCore.newContainerEntry(new Path("org.eclipse.jdt.MODULE_PATH")));
			String secondFile =
					"module second {\n" +
					"    exports pack22 to first;\n" +
					"}";
			createFile("/second/src/module-info.java",	secondFile);
			createFolder("/second/src/pack22");
			createFile("/second/src/pack22/I22.java",
					"package pack22;\n" +
					"public interface I22 {}\n");

			addClasspathEntry(project1, JavaCore.newProjectEntry(project2.getPath()));
			project1.close(); // sync
			project2.close();
			project2.open(null);
			project1.open(null);

			ICompilationUnit sourceUnit1 = getCompilationUnit("ConverterTests9" , "src", "", "module-info.java"); //$NON-NLS-1$ //$NON-NLS-2$ //$NON-NLS-3$ //$NON-NLS-4$
			ASTNode unit1 = runConversion(AST_INTERNAL_JLS9, sourceUnit1, true);
			assertEquals("Not a compilation unit", ASTNode.COMPILATION_UNIT, unit1.getNodeType());
			ModuleDeclaration moduleDecl1 = ((CompilationUnit) unit1).getModule();
			checkSourceRange(moduleDecl1, fileContent, fileContent);

			IModuleBinding moduleBinding = moduleDecl1.resolveBinding();
			assertTrue("Module Binding null", moduleBinding != null);
			String name = moduleBinding.getName();
			assertTrue("Module Name null", name != null);
			assertTrue("Wrong Module Name", name.equals("first"));

			ITypeBinding[] services = moduleBinding.getServices();
			assertTrue("services null", services != null);
			assertTrue("Incorrect number of services", services.length == 1);
			for (ITypeBinding s : services) {
				assertTrue("Incorrect service", s.getQualifiedName().equals("pack22.I22"));
				ITypeBinding[] implementations = moduleBinding.getImplementations(s);
				assertTrue("implementations null", implementations != null);
				assertTrue("Incorrect number of implementations", implementations.length == 2);
				assertTrue("Incorrect implementation", implementations[0].getQualifiedName().equals("pack3.Z"));
				assertTrue("Incorrect implementation", implementations[1].getQualifiedName().equals("pack1.X11"));
			}
		}
		finally {
			deleteProject("ConverterTests9");
			deleteProject("second");
		}
	}
	public void testBug518794_003() throws Exception {
		try {

			IJavaProject project1 = createJavaProject("ConverterTests9", new String[] {"src"}, new String[] {jcl9lib}, "bin", "9");
			project1.open(null);
			String fileContent =
				"module first {\n" +
				"}";
			createFile("/ConverterTests9/src/module-info.java",	fileContent);
			createFolder("/ConverterTests9/src/pack");
			createFile("/ConverterTests9/src/pack/X.java",
					"package pack;\n" +
					"import java.MyObject;\n" +
					"public class X{}");

			project1.close(); // sync
			project1.open(null);

			ICompilationUnit sourceUnit1 = getCompilationUnit("ConverterTests9" , "src", "pack", "X.java"); //$NON-NLS-1$ //$NON-NLS-2$ //$NON-NLS-3$ //$NON-NLS-4$
			ASTNode unit1 = runConversion(AST_INTERNAL_JLS9, sourceUnit1, true);
			assertEquals("Not a compilation unit", ASTNode.COMPILATION_UNIT, unit1.getNodeType());
			CompilationUnit cu = (CompilationUnit) unit1;
			ImportDeclaration importDeclaration = (ImportDeclaration) cu.imports().get(0);
			QualifiedName qName = (QualifiedName) importDeclaration.getName();
			Name name = qName.getQualifier();
			IBinding binding = name.resolveBinding();
			if (binding != null) {
				assertTrue("Not PackageBinding", binding instanceof IPackageBinding);
				IPackageBinding packageBinding = (IPackageBinding) binding;
				assertTrue("Not Recovered Package Binding", packageBinding.isRecovered());
				IJavaElement element = packageBinding.getJavaElement();
				assertTrue("element non null", element == null);
				IModuleBinding moduleBinding = packageBinding.getModule();
				assertTrue("moduleBinding non null", moduleBinding == null);
				String packageName =  packageBinding.getName();
				assertTrue("package name incorrect", packageName.equals("java"));
				String key = packageBinding.getKey();
				assertTrue("package name incorrect", key.startsWith("Recovered"));
			}
		} catch (NullPointerException e) {
			e.printStackTrace();
			assertFalse("Failed", true);
		} finally {
			deleteProject("ConverterTests9");
		}
	}
	public void testBug530803_1() throws Exception {
		try {
			// common check for both parts:
			Consumer<IBinding> validateBinding = (IBinding binding) -> {
				assertTrue("Not ModuleBinding", binding instanceof IModuleBinding);
				IAnnotationBinding[] annotations = ((IModuleBinding) binding).getAnnotations();
				assertEquals("Number of annotations",  1, annotations.length);
				assertEquals("Annotation type", "Deprecated", annotations[0].getAnnotationType().getName());
			};
			// part one, where we directly access a module from its CU:
			IJavaProject project1 = createJavaProject("First", new String[] {"src"}, new String[] {jcl9lib}, "bin", "9");
			project1.open(null);
			createFile("/First/src/module-info.java",
					"@Deprecated module first {}");
			project1.close(); // sync
			project1.open(null);

			ICompilationUnit sourceUnit1 = getCompilationUnit("First" , "src", "", "module-info.java"); //$NON-NLS-1$ //$NON-NLS-2$ //$NON-NLS-3$ //$NON-NLS-4$
			ASTNode unit1 = runConversion(AST_INTERNAL_JLS9, sourceUnit1, true);
			assertEquals("Node type", ASTNode.COMPILATION_UNIT, unit1.getNodeType());
			CompilationUnit cu = (CompilationUnit) unit1;
			ModuleDeclaration moduleDeclaration = cu.getModule();
			validateBinding.accept(moduleDeclaration.resolveBinding());

			// part two, where we access a module via a 'requires' reference from the second:
			IJavaProject project2 = createJavaProject("Second", new String[] {"src"}, new String[] {jcl9lib}, "bin", "9");
			addClasspathEntry(project2, JavaCore.newProjectEntry(project1.getPath()));
			project2.open(null);
			createFile("/Second/src/module-info.java",
					"module second {\n" +
					"	requires first;\n" +
					"}");
			project2.close(); // sync
			project2.open(null);

			ICompilationUnit sourceUnit2 = getCompilationUnit("Second" , "src", "", "module-info.java"); //$NON-NLS-1$ //$NON-NLS-2$ //$NON-NLS-3$ //$NON-NLS-4$
			ASTNode unit2 = runConversion(AST_INTERNAL_JLS9, sourceUnit2, true);
			assertEquals("Node type", ASTNode.COMPILATION_UNIT, unit2.getNodeType());
			CompilationUnit cu2 = (CompilationUnit) unit2;
			ModuleDeclaration moduleDeclaration2 = cu2.getModule();
			ModuleDirective stat = (ModuleDirective) moduleDeclaration2.moduleStatements().get(0);
			IBinding requiredModule = ((RequiresDirective) stat).getName().resolveBinding();
			validateBinding.accept(requiredModule);
			
		} finally {
			deleteProject("First");
			deleteProject("Second");
		}
	}
// Add new tests here
}<|MERGE_RESOLUTION|>--- conflicted
+++ resolved
@@ -806,14 +806,13 @@
 				deleteProject(project2);
 		}
 	}
-<<<<<<< HEAD
 	public void testBug526534_0001() throws JavaModelException {
 		this.workingCopies = new ICompilationUnit[1];
 		String content =  "public module first {}";
 		this.workingCopies[0] = getWorkingCopy("/Converter9/src/module-info.java", content);
 
 		try {
-			CompilationUnit unit = (CompilationUnit) runConversion(AST_INTERNAL_JLS9, this.workingCopies[0], false/*no bindings*/);
+			CompilationUnit unit = (CompilationUnit) runConversion(this.ast.apiLevel(), this.workingCopies[0], false/*no bindings*/);
 			ModuleDeclaration moduleDecl = unit.getModule();
 			assertFalse(moduleDecl.isOpen());
 		} catch (ClassCastException e) {
@@ -826,7 +825,7 @@
 		this.workingCopies[0] = getWorkingCopy("/Converter9/src/module-info.java", content);
 
 		try {
-			CompilationUnit unit = (CompilationUnit) runConversion(AST_INTERNAL_JLS9, this.workingCopies[0], false/*no bindings*/);
+			CompilationUnit unit = (CompilationUnit) runConversion(this.ast.apiLevel(), this.workingCopies[0], false/*no bindings*/);
 			ModuleDeclaration moduleDecl = unit.getModule();
 			assertTrue(moduleDecl.isOpen());
 		} catch (ClassCastException e) {
@@ -853,7 +852,7 @@
 			project1.open(null);
 
 			ICompilationUnit sourceUnit1 = getCompilationUnit("ConverterTests9" , "src", "pack1", "X.java"); //$NON-NLS-1$ //$NON-NLS-2$ //$NON-NLS-3$ //$NON-NLS-4$
-			ASTNode unit1 = runConversion(AST_INTERNAL_JLS9, sourceUnit1, true);
+			ASTNode unit1 = runConversion(this.ast.apiLevel(), sourceUnit1, true);
 			assertEquals("Not a compilation unit", ASTNode.COMPILATION_UNIT, unit1.getNodeType());
 			TypeDeclaration typedeclaration = (TypeDeclaration) getASTNode((CompilationUnit) unit1, 0);
 			ITypeBinding typeBinding = typedeclaration.resolveBinding();
@@ -886,7 +885,7 @@
 			project1.open(null);
 
 			ICompilationUnit sourceUnit1 = getCompilationUnit("ConverterTests9" , "src", "pack1", "X.java"); //$NON-NLS-1$ //$NON-NLS-2$ //$NON-NLS-3$ //$NON-NLS-4$
-			ASTNode unit1 = runConversion(AST_INTERNAL_JLS9, sourceUnit1, true);
+			ASTNode unit1 = runConversion(this.ast.apiLevel(), sourceUnit1, true);
 			assertEquals("Not a compilation unit", ASTNode.COMPILATION_UNIT, unit1.getNodeType());
 			TypeDeclaration typedeclaration = (TypeDeclaration) getASTNode((CompilationUnit) unit1, 0);
 			TypeParameter typeParameter = (TypeParameter) typedeclaration.typeParameters().get(0);
@@ -919,7 +918,7 @@
 			project1.open(null);
 
 			ICompilationUnit sourceUnit1 = getCompilationUnit("ConverterTests9" , "src", "pack1", "X.java"); //$NON-NLS-1$ //$NON-NLS-2$ //$NON-NLS-3$ //$NON-NLS-4$
-			ASTNode unit1 = runConversion(AST_INTERNAL_JLS9, sourceUnit1, true);
+			ASTNode unit1 = runConversion(this.ast.apiLevel(), sourceUnit1, true);
 			assertEquals("Not a compilation unit", ASTNode.COMPILATION_UNIT, unit1.getNodeType());
 			TypeDeclaration typedeclaration = (TypeDeclaration) getASTNode((CompilationUnit) unit1, 0);
 			typedeclaration = typedeclaration.getTypes()[0];
@@ -950,7 +949,7 @@
 			project1.open(null);
 
 			ICompilationUnit sourceUnit1 = getCompilationUnit("ConverterTests9" , "src", "", "X.java"); //$NON-NLS-1$ //$NON-NLS-2$ //$NON-NLS-3$ //$NON-NLS-4$
-			ASTNode unit1 = runConversion(AST_INTERNAL_JLS9, sourceUnit1, true);
+			ASTNode unit1 = runConversion(this.ast.apiLevel(), sourceUnit1, true);
 			assertEquals("Not a compilation unit", ASTNode.COMPILATION_UNIT, unit1.getNodeType());
 			TypeDeclaration typedeclaration = (TypeDeclaration) getASTNode((CompilationUnit) unit1, 0);
 			ITypeBinding typeBinding = typedeclaration.resolveBinding();
@@ -976,7 +975,7 @@
 			project1.open(null);
 
 			ICompilationUnit sourceUnit1 = getCompilationUnit("ConverterTests9" , "src", "", "X.java"); //$NON-NLS-1$ //$NON-NLS-2$ //$NON-NLS-3$ //$NON-NLS-4$
-			ASTNode unit1 = runConversion(AST_INTERNAL_JLS9, sourceUnit1, true);
+			ASTNode unit1 = runConversion(this.ast.apiLevel(), sourceUnit1, true);
 			assertEquals("Not a compilation unit", ASTNode.COMPILATION_UNIT, unit1.getNodeType());
 			TypeDeclaration typedeclaration = (TypeDeclaration) getASTNode((CompilationUnit) unit1, 0);
 			ITypeBinding typeBinding = typedeclaration.resolveBinding();
@@ -1010,7 +1009,7 @@
 			project1.open(null);
 
 			ICompilationUnit sourceUnit1 = getCompilationUnit("ConverterTests9" , "src", "pack1", "X.java"); //$NON-NLS-1$ //$NON-NLS-2$ //$NON-NLS-3$ //$NON-NLS-4$
-			ASTNode unit1 = runConversion(AST_INTERNAL_JLS9, sourceUnit1, true);
+			ASTNode unit1 = runConversion(this.ast.apiLevel(), sourceUnit1, true);
 			assertEquals("Not a compilation unit", ASTNode.COMPILATION_UNIT, unit1.getNodeType());
 			PackageDeclaration packageDeclaration  = ((CompilationUnit) unit1).getPackage();
 			IPackageBinding packageBinding = packageDeclaration.resolveBinding();
@@ -1024,8 +1023,6 @@
 			deleteProject("ConverterTests9");
 		}
 	}
-=======
->>>>>>> a286dada
 	public void testBug519884_001() throws Exception {
 		try {
 
@@ -1045,11 +1042,7 @@
 			project1.open(null);
 
 			ICompilationUnit sourceUnit1 = getCompilationUnit("ConverterTests9" , "src", "pack", "X.java"); //$NON-NLS-1$ //$NON-NLS-2$ //$NON-NLS-3$ //$NON-NLS-4$
-<<<<<<< HEAD
-			ASTNode unit1 = runConversion(AST_INTERNAL_JLS9, sourceUnit1, true);
-=======
-			ASTNode unit1 = runConversion(this.ast.apiLevel(), sourceUnit1, true);
->>>>>>> a286dada
+			ASTNode unit1 = runConversion(this.ast.apiLevel(), sourceUnit1, true);
 			assertEquals("Not a compilation unit", ASTNode.COMPILATION_UNIT, unit1.getNodeType());
 			CompilationUnit cu = (CompilationUnit) unit1;
 			ImportDeclaration importDeclaration = (ImportDeclaration) cu.imports().get(0);
@@ -1060,11 +1053,7 @@
 				assertTrue("Not PackageBinding", binding instanceof IPackageBinding);
 				IPackageBinding packageBinding = (IPackageBinding) binding;
 				IJavaElement element = packageBinding.getJavaElement();
-<<<<<<< HEAD
 				assertTrue("element non null", element == null);
-=======
-				assertTrue("element null", element != null);
->>>>>>> a286dada
 			}
 		} catch (NullPointerException e) {
 			e.printStackTrace();
@@ -1073,7 +1062,6 @@
 			deleteProject("ConverterTests9");
 		}
 	}
-<<<<<<< HEAD
 	public void testBug527749_001() throws Exception {
 		try {
 
@@ -1116,7 +1104,7 @@
 			project1.open(null);
 
 			ICompilationUnit sourceUnit1 = getCompilationUnit("ConverterTests9" , "src", "", "module-info.java"); //$NON-NLS-1$ //$NON-NLS-2$ //$NON-NLS-3$ //$NON-NLS-4$
-			ASTNode unit1 = runConversion(AST_INTERNAL_JLS9, sourceUnit1, true);
+			ASTNode unit1 = runConversion(this.ast.apiLevel(), sourceUnit1, true);
 			assertEquals("Not a compilation unit", ASTNode.COMPILATION_UNIT, unit1.getNodeType());
 			ModuleDeclaration moduleDecl1 = ((CompilationUnit) unit1).getModule();
 			checkSourceRange(moduleDecl1, fileContent, fileContent);
@@ -1183,7 +1171,7 @@
 			project1.open(null);
 
 			ICompilationUnit sourceUnit1 = getCompilationUnit("ConverterTests9" , "src", "", "module-info.java"); //$NON-NLS-1$ //$NON-NLS-2$ //$NON-NLS-3$ //$NON-NLS-4$
-			ASTNode unit1 = runConversion(AST_INTERNAL_JLS9, sourceUnit1, true);
+			ASTNode unit1 = runConversion(this.ast.apiLevel(), sourceUnit1, true);
 			assertEquals("Not a compilation unit", ASTNode.COMPILATION_UNIT, unit1.getNodeType());
 			ModuleDeclaration moduleDecl1 = ((CompilationUnit) unit1).getModule();
 			checkSourceRange(moduleDecl1, fileContent, fileContent);
@@ -1213,8 +1201,6 @@
 	}
 	public void testBug518794_002() throws Exception {
 		try {
-=======
->>>>>>> a286dada
 
 			IJavaProject project1 = createJavaProject("ConverterTests9", new String[] {"src"}, new String[] {jcl9lib}, "bin", "9");
 			project1.open(null);
@@ -1259,7 +1245,7 @@
 			project1.open(null);
 
 			ICompilationUnit sourceUnit1 = getCompilationUnit("ConverterTests9" , "src", "", "module-info.java"); //$NON-NLS-1$ //$NON-NLS-2$ //$NON-NLS-3$ //$NON-NLS-4$
-			ASTNode unit1 = runConversion(AST_INTERNAL_JLS9, sourceUnit1, true);
+			ASTNode unit1 = runConversion(this.ast.apiLevel(), sourceUnit1, true);
 			assertEquals("Not a compilation unit", ASTNode.COMPILATION_UNIT, unit1.getNodeType());
 			ModuleDeclaration moduleDecl1 = ((CompilationUnit) unit1).getModule();
 			checkSourceRange(moduleDecl1, fileContent, fileContent);
@@ -1306,7 +1292,7 @@
 			project1.open(null);
 
 			ICompilationUnit sourceUnit1 = getCompilationUnit("ConverterTests9" , "src", "pack", "X.java"); //$NON-NLS-1$ //$NON-NLS-2$ //$NON-NLS-3$ //$NON-NLS-4$
-			ASTNode unit1 = runConversion(AST_INTERNAL_JLS9, sourceUnit1, true);
+			ASTNode unit1 = runConversion(this.ast.apiLevel(), sourceUnit1, true);
 			assertEquals("Not a compilation unit", ASTNode.COMPILATION_UNIT, unit1.getNodeType());
 			CompilationUnit cu = (CompilationUnit) unit1;
 			ImportDeclaration importDeclaration = (ImportDeclaration) cu.imports().get(0);
@@ -1351,7 +1337,7 @@
 			project1.open(null);
 
 			ICompilationUnit sourceUnit1 = getCompilationUnit("First" , "src", "", "module-info.java"); //$NON-NLS-1$ //$NON-NLS-2$ //$NON-NLS-3$ //$NON-NLS-4$
-			ASTNode unit1 = runConversion(AST_INTERNAL_JLS9, sourceUnit1, true);
+			ASTNode unit1 = runConversion(this.ast.apiLevel(), sourceUnit1, true);
 			assertEquals("Node type", ASTNode.COMPILATION_UNIT, unit1.getNodeType());
 			CompilationUnit cu = (CompilationUnit) unit1;
 			ModuleDeclaration moduleDeclaration = cu.getModule();
@@ -1369,7 +1355,7 @@
 			project2.open(null);
 
 			ICompilationUnit sourceUnit2 = getCompilationUnit("Second" , "src", "", "module-info.java"); //$NON-NLS-1$ //$NON-NLS-2$ //$NON-NLS-3$ //$NON-NLS-4$
-			ASTNode unit2 = runConversion(AST_INTERNAL_JLS9, sourceUnit2, true);
+			ASTNode unit2 = runConversion(this.ast.apiLevel(), sourceUnit2, true);
 			assertEquals("Node type", ASTNode.COMPILATION_UNIT, unit2.getNodeType());
 			CompilationUnit cu2 = (CompilationUnit) unit2;
 			ModuleDeclaration moduleDeclaration2 = cu2.getModule();
