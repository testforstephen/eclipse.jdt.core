--- conflicted
+++ resolved
@@ -19,12 +19,9 @@
 import java.io.IOException;
 import java.util.Map;
 
-<<<<<<< HEAD
 import org.eclipse.jdt.internal.compiler.classfmt.ClassFileConstants;
-=======
 import org.eclipse.jdt.core.util.ClassFileBytesDisassembler;
 import org.eclipse.jdt.core.util.ClassFormatException;
->>>>>>> 07a87417
 import org.eclipse.jdt.internal.compiler.impl.CompilerOptions;
 
 import junit.framework.Test;
@@ -35,7 +32,7 @@
 	static {
 //		TESTS_NUMBERS = new int [] { 40 };
 //		TESTS_RANGE = new int[] { 1, -1 };
-//		TESTS_NAMES = new String[] { "testBug573880" };
+//		TESTS_NAMES = new String[] { "testBug575035" };
 	}
 
 	public static Class<?> testClass() {
@@ -3869,7 +3866,6 @@
 				options);
 
 	}
-<<<<<<< HEAD
 	public void testBug573880() {
 		if (this.complianceLevel < ClassFileConstants.JDK17)
 			return;
@@ -3895,7 +3891,6 @@
 				true,
 				compilerOptions);
 	}
-=======
     public void testBug574906() {
         Map<String, String> options = getCompilerOptions(false);
         runConformTest(
@@ -3999,5 +3994,4 @@
                 options);
 
     }
->>>>>>> 07a87417
 }